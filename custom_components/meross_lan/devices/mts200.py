--- conflicted
+++ resolved
@@ -197,20 +197,6 @@
         mc.KEY_MODE
 
     # message handlers
-<<<<<<< HEAD
-=======
-    def _parse_calibration(self, payload: dict):
-        """{"channel": 0, "value": 0, "min": -80, "max": 80, "lmTime": 1697010767}"""
-        if mc.KEY_MIN in payload:
-            self.number_adjust_temperature._attr_native_min_value = (
-                payload[mc.KEY_MIN] / mc.MTS_TEMP_SCALE
-            )
-        if mc.KEY_MAX in payload:
-            self.number_adjust_temperature._attr_native_max_value = (
-                payload[mc.KEY_MAX] / mc.MTS_TEMP_SCALE
-            )
-        self.number_adjust_temperature.update_native_value(payload[mc.KEY_VALUE])
-
     def _parse_holdAction(self, payload: dict):
         """{"channel": 0, "mode": 0, "expire": 1697010767}"""
         # TODO: it looks like this message is related to #369.
@@ -222,7 +208,6 @@
         # architecture is too different from current version one and
         # it would be a mess to merge branches afterway
 
->>>>>>> 3f37daca
     def _parse_mode(self, payload: dict):
         """{
             "channel": 0,
@@ -279,11 +264,7 @@
             summermode = payload[mc.KEY_MODE]
             if self._mts_summermode != summermode:
                 self._mts_summermode = summermode
-<<<<<<< HEAD
                 self.flush_state()
-=======
-                self.update_mts_state()
->>>>>>> 3f37daca
 
     def _parse_windowOpened(self, payload: dict):
         """{ "channel": 0, "status": 0, "lmTime": 1642425303 }"""
