--- conflicted
+++ resolved
@@ -2,19 +2,13 @@
 from enum import Enum
 import typing
 
+from homeassistant.exceptions import Unauthorized
+
 from ..binary_sensor import MLBinarySensor
 from ..calendar import MtsSchedule
 from ..climate import MtsClimate
-<<<<<<< HEAD
-from ..helpers import reverse_lookup
 from ..merossclient import const as mc, namespaces as mn
-from ..sensor import MLDiagnosticSensor
-=======
-from ..merossclient import const as mc
 from ..sensor import MLDiagnosticSensor, MLEnumSensor
-from ..helpers import reverse_lookup
-from homeassistant.exceptions import Unauthorized
->>>>>>> 7b2469e7
 
 if typing.TYPE_CHECKING:
     from ..meross_device import MerossDevice
@@ -56,7 +50,9 @@
             or self.extra_state_attributes != extra_state_attributes
         ):
             self.native_value = native_value
-            self.extra_state_attributes = copy.deepcopy(extra_state_attributes) if extra_state_attributes else {}
+            self.extra_state_attributes = (
+                copy.deepcopy(extra_state_attributes) if extra_state_attributes else {}
+            )
             self.flush_state()
 
 
@@ -364,59 +360,8 @@
             "ctlMin": 300,
         }
         """
-<<<<<<< HEAD
         self.max_temp = payload[mc.KEY_MAX] / self.device_scale
         self.min_temp = payload[mc.KEY_MIN] / self.device_scale
-=======
-        self.max_temp = payload[mc.KEY_CTLMAX] / self.device_scale
-        self.min_temp = payload[mc.KEY_CTLMIN] / self.device_scale
-
-    # message handlers
-    def _parse_timer(self, payload: dict):
-        """
-        {'channel': 0, 'type': 1, 'down': {'duration': 1, 'end': 1718724107, 'onoff': 2}} ==> Count down Off
-        {'channel': 0, 'type': 1, 'down': {'duration': 1, 'end': 1718724107, 'onoff': 1}} ==> Count down On
-        {'channel': 0, 'type': 2, 'cycle': {'offDuration': 15, 'state': 1, 'end': 1718725103, 'onDuration': 15} } ==> cycle Current On
-        {'channel': 0, 'type': 2, 'cycle': {'offDuration': 15, 'state': 2, 'end': 1718725103, 'onDuration': 15} } ==> cycle Current Off
-        """
-        new_mts_mode_timer = SensorModeStateEnum.UNKNOW
-        new_mts_mode_timer_attr = None
-        if payload[mc.KEY_TYPE] == mc.MTS960_TIMER_TYPE_COUNTDOWN:
-            if payload[mc.KEY_DOWN][mc.KEY_ONOFF] == mc.MTS960_ONOFF_ON:
-                new_mts_mode_timer = SensorModeStateEnum.TIMER_COUNTDOWN_ON
-            if payload[mc.KEY_DOWN][mc.KEY_ONOFF] == mc.MTS960_ONOFF_OFF:
-                new_mts_mode_timer = SensorModeStateEnum.TIMER_COUNTDOWN_OFF
-            if new_mts_mode_timer != SensorModeStateEnum.UNKNOW:
-                new_mts_mode_timer_attr = {
-                    "Timer Type": new_mts_mode_timer.value,
-                    "Duration": f"{payload[mc.KEY_DOWN][mc.KEY_DURATION]} min",
-                    "End": self.manager.get_device_datetime(
-                        payload[mc.KEY_DOWN][mc.KEY_END]
-                    ),
-                }
-        elif payload[mc.KEY_TYPE] == mc.MTS960_TIMER_TYPE_CYCLE:
-            new_mts_mode_timer = SensorModeStateEnum.TIMER_CYCLE
-            new_mts_mode_timer_attr = {
-                "Timer Type": new_mts_mode_timer.value,
-                "Current Output Power": (
-                    "On"
-                    if payload[mc.KEY_CYCLE][mc.KEY_STATE] == mc.MTS960_ONOFF_ON
-                    else "Off"
-                ),
-                "Duration On": f"{payload[mc.KEY_CYCLE][mc.KEY_ONDURATION]} min",
-                "Duration Off": f"{payload[mc.KEY_CYCLE][mc.KEY_OFFDURATION]} min",
-                "Next Cycle": self.manager.get_device_datetime(
-                    payload[mc.KEY_CYCLE][mc.KEY_END]
-                ),
-            }
-        if (
-            new_mts_mode_timer != self._mts_mode_timer
-            or self._mts_mode_timer_attributs != new_mts_mode_timer_attr
-        ):
-            self._mts_mode_timer = new_mts_mode_timer
-            self._mts_mode_timer_attributs = new_mts_mode_timer_attr
-            self.flush_state()
->>>>>>> 7b2469e7
 
     def _parse_modeB(self, payload: dict):
         """
