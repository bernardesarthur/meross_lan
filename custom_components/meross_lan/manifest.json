{
  "domain": "meross_lan",
  "name": "Meross LAN",
  "after_dependencies": ["mqtt", "dhcp", "recorder", "persistent_notification"],
  "codeowners": ["@krahabb"],
  "config_flow": true,
  "dhcp": [
    {"hostname": "*", "macaddress": "48E1E9*"},
    {"hostname": "*", "macaddress": "34298F1*"},
    {"registered_devices": true}
  ],
  "documentation": "https://github.com/krahabb/meross_lan",
  "integration_type": "hub",
  "iot_class": "local_polling",
  "issue_tracker": "https://github.com/krahabb/meross_lan/issues",
  "loggers": ["custom_components.meross_lan"],
  "mqtt": [
    "/appliance/+/publish"
  ],
  "requirements": [],
<<<<<<< HEAD
  "version": "5.1.0-alpha.1"
=======
  "version": "5.0.4"
>>>>>>> 135f7577
}<|MERGE_RESOLUTION|>--- conflicted
+++ resolved
@@ -18,9 +18,5 @@
     "/appliance/+/publish"
   ],
   "requirements": [],
-<<<<<<< HEAD
-  "version": "5.1.0-alpha.1"
-=======
-  "version": "5.0.4"
->>>>>>> 135f7577
+  "version": "5.1.0-alpha.2"
 }