from __future__ import annotations

import typing

from homeassistant.helpers import device_registry

from . import meross_entity as me
from .binary_sensor import MLBinarySensor
from .calendar import MLCalendar
from .climate import MtsClimate
from .const import DOMAIN
from .helpers import ApiProfile, PollingStrategy, SmartPollingStrategy
from .meross_device import MerossDevice, MerossDeviceBase
from .merossclient import (
    const as mc,
    get_default_arguments,
    get_productnameuuid,
    is_device_online,
)
from .number import MLConfigNumber
from .select import MtsTrackedSensor
from .sensor import MLSensor
from .switch import MLSwitch

if typing.TYPE_CHECKING:
    from .devices.mts100 import Mts100Climate
    from .meross_entity import MerossEntity
    from .merossclient import MerossPayloadType, MerossRequest


WELL_KNOWN_TYPE_MAP: dict[str, typing.Callable] = dict(
    {
        # typical entries (they're added on SubDevice declaration)
        # mc.TYPE_MS100: MS100SubDevice,
        # mc.TYPE_MTS100: MTS100SubDevice,
    }
)
# subdevices types listed in NS_APPLIANCE_HUB_MTS100_ALL
MTS100_ALL_TYPESET = {mc.TYPE_MTS100, mc.TYPE_MTS100V3, mc.TYPE_MTS150}


class MLHubSensorAdjustNumber(MLConfigNumber):
    namespace = mc.NS_APPLIANCE_HUB_SENSOR_ADJUST
    key_namespace = mc.KEY_ADJUST
    key_channel = mc.KEY_ID

    def __init__(
        self,
        manager: MerossSubDevice,
        key: str,
        device_class: MLConfigNumber.DeviceClass,
        min_value: float,
        max_value: float,
        step: float,
    ):
        self.key_value = key
        self._attr_native_min_value = min_value
        self._attr_native_max_value = max_value
        self._attr_native_step = step
        self._attr_native_unit_of_measurement = (
            MLConfigNumber.DEVICECLASS_TO_UNIT_MAP.get(device_class)
        )
        self._attr_name = f"Adjust {device_class}"
        super().__init__(
            manager,
            manager.id,
            f"config_{self.key_namespace}_{self.key_value}",
            device_class,
        )

    @property
    def device_scale(self):
        return 10

    async def async_request(self, device_value):
        # the SET command on NS_APPLIANCE_HUB_SENSOR_ADJUST works by applying
        # the issued value as a 'delta' to the current configured value i.e.
        # 'new adjust value' = 'current adjust value' + 'issued adjust value'
        # Since the native HA interface async_set_native_value wants to set
        # the 'new adjust value' we have to issue the difference against the
        # currently configured one
<<<<<<< HEAD
        device_value = round(value * self.device_scale) + self.device_offset
        if adjust_value := device_value - self.device_value:
            if await self.manager.async_request_ack(
                self.namespace,
                mc.METHOD_SET,
                {
                    self.key_namespace: [
                        {
                            self.key_channel: self.channel,
                            self.key_value: adjust_value,
                        }
                    ]
                },
            ):
                self.update_native_value(device_value)

    @property
    def device_scale(self):
        return 10
=======
        return await super().async_request(device_value - self.device_value)
>>>>>>> f6a64dd2


class SubDevicePollingStrategy(PollingStrategy):
    """
    This is a strategy for polling (general) subdevices state with special care for messages
    possibly generating huge payloads (see #244). We should avoid this
    poll when the device is MQTT pushing its state
    """

    device: typing.Final[MerossDeviceHub]  # type: ignore

    __slots__ = (
        "_types",
        "_included",
        "_count",
    )

    def __init__(
        self,
        device: MerossDeviceHub,
        namespace: str,
        types: typing.Collection,
        included: bool,
        count: int,
    ):
        super().__init__(device, namespace)
        self._types = types
        self._included = included
        self._count = count

    async def async_poll(self, epoch: float, namespace: str | None):
        device = self.device
        if namespace or (not device._mqtt_active) or (self.lastrequest == 0):
            max_queuable = 1
            # for hubs, this payload request might be splitted
            # in order to query a small amount of devices per iteration
            # see #244 for insights
            for p in device._build_subdevices_payload(
                self._types, self._included, self._count
            ):
                # in case we're going through cloud mqtt
                # async_request_smartpoll would check how many
                # polls are standing in queue in order to
                # not burst the meross mqtt. We want to
                # send these requests (in loop) as a whole
                # so, we start with max_queuable == 1 in order
                # to avoid starting when something is already
                # sent in the current poll cycle but then,
                # if we're good to go on the first iteration,
                # we don't want to break this cycle else it
                # would restart (stateless) at the next polling cycle
                self.request = (
                    self.namespace,
                    mc.METHOD_GET,
                    {self.key_namespace: p},
                )
                self.adjust_size(len(p))
                if await device.async_request_smartpoll(
                    self,
                    epoch,
                    cloud_queue_max=max_queuable,
                ):
                    max_queuable += 1


class MerossDeviceHub(MerossDevice):
    """
    Specialized MerossDevice for smart hub(s) like MSH300
    """

    __slots__ = ("subdevices",)

    def __init__(self, descriptor, entry):
        self.subdevices: dict[object, MerossSubDevice] = {}
        super().__init__(descriptor, entry)
        # invoke platform(s) async_setup_entry
        # in order to be able to eventually add entities when they 'pop up'
        # in the hub (see also self.async_add_sensors)
        self.platforms[MLSensor.PLATFORM] = None
        self.platforms[MLBinarySensor.PLATFORM] = None
        self.platforms[MtsClimate.PLATFORM] = None
        self.platforms[MtsTrackedSensor.PLATFORM] = None
        self.platforms[MLHubSensorAdjustNumber.PLATFORM] = None
        self.platforms[MLSwitch.PLATFORM] = None
        self.platforms[MLCalendar.PLATFORM] = None

    # interface: EntityManager
    def managed_entities(self, platform):
        entities = super().managed_entities(platform)
        for subdevice in self.subdevices.values():
            entities.extend(subdevice.managed_entities(platform))
        return entities

    # interface: MerossDevice
    async def async_shutdown(self):
        await super().async_shutdown()
        for subdevice in self.subdevices.values():
            await subdevice.async_shutdown()
        self.subdevices.clear()

    def _set_offline(self):
        for subdevice in self.subdevices.values():
            subdevice._set_offline()
        super()._set_offline()

    def _init_hub(self, payload: dict):
        for p_subdevice in payload[mc.KEY_SUBDEVICE]:
            self._subdevice_build(p_subdevice)

    # interface: self
    def _handle_Appliance_Digest_Hub(self, header: dict, payload: dict):
        self._parse_hub(payload[mc.KEY_HUB])

    def _handle_Appliance_Hub_Sensor_Adjust(self, header: dict, payload: dict):
        self._subdevice_parse(mc.KEY_ADJUST, payload)

    def _handle_Appliance_Hub_Sensor_All(self, header: dict, payload: dict):
        self._subdevice_parse(mc.KEY_ALL, payload)

    def _handle_Appliance_Hub_Sensor_DoorWindow(self, header: dict, payload: dict):
        self._subdevice_parse(mc.KEY_DOORWINDOW, payload)

    def _handle_Appliance_Hub_Sensor_Smoke(self, header: dict, payload: dict):
        self._subdevice_parse(mc.KEY_SMOKEALARM, payload)

    def _handle_Appliance_Hub_Sensor_TempHum(self, header: dict, payload: dict):
        self._subdevice_parse(mc.KEY_TEMPHUM, payload)

    def _handle_Appliance_Hub_Sensor_WaterLeak(self, header: dict, payload: dict):
        self._subdevice_parse(mc.KEY_WATERLEAK, payload)

    def _handle_Appliance_Hub_Mts100_Adjust(self, header: dict, payload: dict):
        self._subdevice_parse(mc.KEY_ADJUST, payload)

    def _handle_Appliance_Hub_Mts100_All(self, header: dict, payload: dict):
        self._subdevice_parse(mc.KEY_ALL, payload)

    def _handle_Appliance_Hub_Mts100_Mode(self, header: dict, payload: dict):
        self._subdevice_parse(mc.KEY_MODE, payload)

    def _handle_Appliance_Hub_Mts100_ScheduleB(self, header: dict, payload: dict):
        self._subdevice_parse(mc.KEY_SCHEDULE, payload)

    def _handle_Appliance_Hub_Mts100_Temperature(self, header: dict, payload: dict):
        self._subdevice_parse(mc.KEY_TEMPERATURE, payload)

    def _handle_Appliance_Hub_Battery(self, header: dict, payload: dict):
        self._subdevice_parse(mc.KEY_BATTERY, payload)

    def _handle_Appliance_Hub_Online(self, header: dict, payload: dict):
        self._subdevice_parse(mc.KEY_ONLINE, payload)

    def _handle_Appliance_Hub_SubdeviceList(self, header: dict, payload: dict):
        """
        {
            'subdeviceList': {
                'subdevice': [
                    {'id': '120027D21C19', 'status': 1, 'time': 1623423242, 'hardware': '0000', 'firmware': '0000'},
                    {'id': '01008C11', 'status': 0, 'time': 0},
                    {'id': '0100783A', 'status': 0, 'time': 0}
                ],
                'needReply': 1
            }
        }
        """
        p_subdevicelist = payload[mc.KEY_SUBDEVICELIST]
        for p_subdevice in p_subdevicelist[mc.KEY_SUBDEVICE]:
            # TODO: decode subdeviceList
            # actually, the sample payload is reporting status=1 for a device which appears to be offline
            # is it likely unpaired?
            pass

    def _handle_Appliance_Hub_ToggleX(self, header: dict, payload: dict):
        self._subdevice_parse(mc.KEY_TOGGLEX, payload)

    def _parse_hub(self, p_hub: dict):
        # This is usually called inside _parse_all as part of the digest parsing
        # Here we'll check the fresh subdevice list against the actual one and
        # eventually manage newly added subdevices or removed ones #119
        # telling the caller to persist the changed configuration (self.needsave)
        subdevices_actual = set(self.subdevices.keys())
        for p_digest in p_hub[mc.KEY_SUBDEVICE]:
            p_id = p_digest.get(mc.KEY_ID)
            if subdevice := self.subdevices.get(p_id):
                subdevices_actual.remove(p_id)
            elif subdevice := self._subdevice_build(p_digest):
                self.needsave = True
            else:
                continue
            subdevice.parse_digest(p_digest)

        if subdevices_actual:
            # now we're left with non-existent (removed) subdevices
            self.needsave = True
            for p_id in subdevices_actual:
                subdevice = self.subdevices[p_id]
                self.warning(
                    "removing subdevice %s(%s) - configuration will be reloaded in few sec",
                    subdevice.name,
                    p_id,
                )
            self.schedule_entry_reload()

    def _subdevice_build(self, p_subdevice: dict):
        # parses the subdevice payload in 'digest' to look for a well-known type
        # and builds accordingly
        _type = None
        for p_key, p_value in p_subdevice.items():
            if isinstance(p_value, dict):
                _type = p_key
                break
        else:
            # the hub could report incomplete info anytime so beware.
            # this is true when subdevice is offline and hub has no recent info
            # we'll check our device registry for luck
            try:
                hassdevice = device_registry.async_get(
                    ApiProfile.hass
                ).async_get_device(identifiers={(DOMAIN, p_subdevice[mc.KEY_ID])})
                if not hassdevice:
                    return None
                _type = hassdevice.model
            except Exception:
                return None

        polling_strategies = self.polling_strategies
        abilities = self.descriptor.ability
        polling_dictionary = self.polling_dictionary
        if _type in MTS100_ALL_TYPESET:
<<<<<<< HEAD
            if (mc.NS_APPLIANCE_HUB_MTS100_ALL not in polling_strategies) and (
                mc.NS_APPLIANCE_HUB_MTS100_ALL in abilities
            ):
                SubDevicePollingStrategy(
                    self, mc.NS_APPLIANCE_HUB_MTS100_ALL, MTS100_ALL_TYPESET, True, 8
                )
            if (mc.NS_APPLIANCE_HUB_MTS100_SCHEDULEB not in polling_strategies) and (
                mc.NS_APPLIANCE_HUB_MTS100_SCHEDULEB in abilities
            ):
                SubDevicePollingStrategy(
                    self,
                    mc.NS_APPLIANCE_HUB_MTS100_SCHEDULEB,
                    MTS100_ALL_TYPESET,
                    True,
                    4,
                )
            if mc.NS_APPLIANCE_HUB_MTS100_ADJUST in polling_strategies:
                polling_strategies[mc.NS_APPLIANCE_HUB_MTS100_ADJUST].increment_size()
            elif mc.NS_APPLIANCE_HUB_MTS100_ADJUST in abilities:
                SmartPollingStrategy(
                    self, mc.NS_APPLIANCE_HUB_MTS100_ADJUST, item_count=1
                )
        else:
            if (mc.NS_APPLIANCE_HUB_SENSOR_ALL not in polling_strategies) and (
                mc.NS_APPLIANCE_HUB_SENSOR_ALL in abilities
            ):
                SubDevicePollingStrategy(
                    self, mc.NS_APPLIANCE_HUB_SENSOR_ALL, MTS100_ALL_TYPESET, False, 8
                )
            if mc.NS_APPLIANCE_HUB_SENSOR_ADJUST in polling_strategies:
                polling_strategies[mc.NS_APPLIANCE_HUB_SENSOR_ADJUST].increment_size()
            elif mc.NS_APPLIANCE_HUB_SENSOR_ADJUST in abilities:
                SmartPollingStrategy(
                    self, mc.NS_APPLIANCE_HUB_SENSOR_ADJUST, item_count=1
                )
            if (mc.NS_APPLIANCE_HUB_TOGGLEX not in polling_strategies) and (
                mc.NS_APPLIANCE_HUB_TOGGLEX in abilities
=======
            if (mc.NS_APPLIANCE_HUB_MTS100_ADJUST in abilities) and not (
                mc.NS_APPLIANCE_HUB_MTS100_ADJUST in polling_dictionary
            ):
                polling_dictionary[
                    mc.NS_APPLIANCE_HUB_MTS100_ADJUST
                ] = SmartPollingStrategy(mc.NS_APPLIANCE_HUB_MTS100_ADJUST)
            if (mc.NS_APPLIANCE_HUB_MTS100_ALL in abilities) and not (
                mc.NS_APPLIANCE_HUB_MTS100_ALL in polling_dictionary
            ):
                polling_dictionary[
                    mc.NS_APPLIANCE_HUB_MTS100_ALL
                ] = SubDevicePollingStrategy(
                    mc.NS_APPLIANCE_HUB_MTS100_ALL, MTS100_ALL_TYPESET, True, 8
                )
            if (mc.NS_APPLIANCE_HUB_MTS100_SCHEDULEB in abilities) and not (
                mc.NS_APPLIANCE_HUB_MTS100_SCHEDULEB in polling_dictionary
            ):
                polling_dictionary[
                    mc.NS_APPLIANCE_HUB_MTS100_SCHEDULEB
                ] = SubDevicePollingStrategy(
                    mc.NS_APPLIANCE_HUB_MTS100_SCHEDULEB, MTS100_ALL_TYPESET, True, 4
                )
        else:
            if (mc.NS_APPLIANCE_HUB_SENSOR_ADJUST in abilities) and not (
                mc.NS_APPLIANCE_HUB_SENSOR_ADJUST in polling_dictionary
            ):
                polling_dictionary[
                    mc.NS_APPLIANCE_HUB_SENSOR_ADJUST
                ] = SmartPollingStrategy(mc.NS_APPLIANCE_HUB_SENSOR_ADJUST)
            if (mc.NS_APPLIANCE_HUB_SENSOR_ALL in abilities) and not (
                mc.NS_APPLIANCE_HUB_SENSOR_ALL in polling_dictionary
            ):
                polling_dictionary[
                    mc.NS_APPLIANCE_HUB_SENSOR_ALL
                ] = SubDevicePollingStrategy(
                    mc.NS_APPLIANCE_HUB_SENSOR_ALL, MTS100_ALL_TYPESET, False, 8
                )
            if (mc.NS_APPLIANCE_HUB_TOGGLEX in abilities) and not (
                mc.NS_APPLIANCE_HUB_TOGGLEX in polling_dictionary
>>>>>>> f6a64dd2
            ):
                # this is a status message irrelevant for mts100(s) and
                # other types. If not use an MQTT-PUSH friendly startegy
                if _type not in (mc.TYPE_MS100,):
<<<<<<< HEAD
                    PollingStrategy(self, mc.NS_APPLIANCE_HUB_TOGGLEX)

        if mc.NS_APPLIANCE_HUB_TOGGLEX in polling_strategies:
            polling_strategies[mc.NS_APPLIANCE_HUB_TOGGLEX].increment_size()
        if mc.NS_APPLIANCE_HUB_BATTERY in polling_strategies:
            polling_strategies[mc.NS_APPLIANCE_HUB_BATTERY].increment_size()
        elif mc.NS_APPLIANCE_HUB_BATTERY in abilities:
            SmartPollingStrategy(self, mc.NS_APPLIANCE_HUB_BATTERY, item_count=1)
=======
                    polling_dictionary[mc.NS_APPLIANCE_HUB_TOGGLEX] = PollingStrategy(
                        mc.NS_APPLIANCE_HUB_TOGGLEX
                    )
>>>>>>> f6a64dd2

        if deviceclass := WELL_KNOWN_TYPE_MAP.get(_type):  # type: ignore
            return deviceclass(self, p_subdevice)
        # build something anyway...
        return MerossSubDevice(self, p_subdevice, _type)  # type: ignore

    def _subdevice_parse(self, key: str, payload: MerossPayloadType):
        for p_subdevice in payload[key]:
            if subdevice := self.subdevices.get(p_subdevice[mc.KEY_ID]):
                subdevice._parse(key, p_subdevice)
            else:
                # force a rescan since we discovered a new subdevice
                # only if it appears this device is online else it
                # would be a waste since we wouldnt have enough info
                # to correctly build that
                if is_device_online(p_subdevice):
                    self.request(get_default_arguments(mc.NS_APPLIANCE_SYSTEM_ALL))

    def _build_subdevices_payload(
        self, subdevice_types: typing.Collection, included: bool, count: int
    ):
        """
        This generator helps dealing with hubs hosting an high number
        of subdevices: when queried, the response payload might became huge
        with overflow issues likely on the device side (see #244).
        If this is the case, we'll split the request for fewer
        devices at a time. The count param allows some flexibility depending
        on expected payload size but we might have no clue especially for
        bigger payloads like NS_APPLIANCE_HUB_MTS100_SCHEDULEB
        """
        payload = []
        for subdevice in self.subdevices.values():
            if (subdevice.type in subdevice_types) == included:
                payload.append({mc.KEY_ID: subdevice.id})
                if len(payload) == count:
                    yield payload
                    payload = []
        if payload:
            yield payload


class MerossSubDevice(MerossDeviceBase):
    """
    MerossSubDevice introduces some hybridization in EntityManager:
    (owned) entities will refer to MerossSubDevice effectively as if
    it were a full-fledged device but some EntityManager properties
    are overriden in order to manage ConfigEntry setup/unload since
    MerossSubDevice doesn't actively represent one (it delegates this to
    the owning MerossDeviceHub)
    """

    __slots__ = (
        "hub",
        "type",
        "p_digest",
        "sensor_battery",
        "switch_togglex",
    )

    def __init__(self, hub: MerossDeviceHub, p_digest: dict, _type: str):
        id_ = p_digest[mc.KEY_ID]
        self.hub = hub
        self.type = _type
        self.p_digest = p_digest
        # base init after setting some key properties needed for logging
        super().__init__(
            id_,
            hub.config_entry_id,
            default_name=get_productnameuuid(_type, id_),
            model=_type,
            via_device=next(iter(hub.deviceentry_id["identifiers"])),
        )
        self.platforms = hub.platforms
        hub.subdevices[id_] = self
        self.sensor_battery = self.build_sensor_c(MLSensor.DeviceClass.BATTERY)
        # this is a generic toggle we'll setup in case the subdevice
        # 'advertises' it and no specialized implementation is in place
        self.switch_togglex: MLSwitch | None = None

    # interface: Loggable
    def log(self, level: int, msg: str, *args, **kwargs):
        self.hub.log(
            level, f"{self.__class__.__name__}({self.name}) {msg}", *args, **kwargs
        )

    # interface: EntityManager
    def generate_unique_id(self, entity: MerossEntity):
        """
        flexible policy in order to generate unique_ids for entities:
        This is an helper needed to better control migrations in code
        which could/would lead to a unique_id change.
        We could put here code checks in order to avoid entity_registry
        migrations
        """
        return f"{self.hub.id}_{entity.id}"

    # interface: MerossDeviceBase
    async def async_shutdown(self):
        self.platforms = {}  # avoid super() clearing the MerossDeviceHub.platforms
        await super().async_shutdown()
        self.hub: MerossDeviceHub = None  # type: ignore
        self.sensor_battery: MLSensor = None  # type: ignore
        self.switch_togglex = None

    def build_request(
        self,
        namespace: str,
        method: str,
        payload: MerossPayloadType,
    ) -> MerossRequest:
        return MerossRequest(
            self.key, namespace, method, payload, self.hub._topic_response
        )

    async def async_request_raw(
        self,
        request: MerossRequest,
    ):
        return await self.hub.async_request_raw(request)

    @property
    def tz(self):
        return self.hub.tz

    def _get_device_info_name_key(self) -> str:
        return mc.KEY_SUBDEVICENAME

    def _get_internal_name(self) -> str:
        return get_productnameuuid(self.type, self.id)

    def _set_online(self):
        super()._set_online()
        # force a re-poll even on MQTT
        if _strategy := self.hub.polling_strategies.get(
            mc.NS_APPLIANCE_HUB_MTS100_ALL
            if self.type in MTS100_ALL_TYPESET
            else mc.NS_APPLIANCE_HUB_SENSOR_ALL
        ):
            _strategy.lastrequest = 0

    # interface: self
    def build_sensor(
        self, entitykey: str, device_class: MLSensor.DeviceClass | None = None
    ):
        return MLSensor(self, self.id, entitykey, device_class)

    def build_sensor_c(self, device_class: MLSensor.DeviceClass):
        return MLSensor(self, self.id, str(device_class), device_class)

    def build_binary_sensor(
        self, entitykey: str, device_class: MLBinarySensor.DeviceClass | None = None
    ):
        return MLBinarySensor(self, self.id, entitykey, device_class)

    def build_binary_sensor_c(self, device_class: MLBinarySensor.DeviceClass):
        return MLBinarySensor(self, self.id, str(device_class), device_class)

    def build_binary_sensor_window(self):
        return MLBinarySensor(
            self,
            self.id,
            str(MLBinarySensor.DeviceClass.WINDOW),
            MLBinarySensor.DeviceClass.WINDOW,
        )

    def _parse(self, key: str, payload: dict):
        with self.exception_warning("_parse(%s, %s)", key, str(payload), timeout=14400):
            method = getattr(self, f"_parse_{key}", None)
            if method:
                method(payload)
                return
            # This happens when we still haven't 'normalized' the device structure
            # so we'll euristically generate sensors for device properties
            # This is the case for when we see newer devices and we don't know
            # their payloads and features.
            # as for now we've seen "smokeAlarm" and "doorWindow" subdevices
            # carrying similar payloads structures. We'll be conservative
            # and generate generic sensors for any key carrying a non structured
            # type (dict or list), except "lmTime" and few others known one
            for subkey, subvalue in payload.items():
                if (
                    subkey
                    in {
                        mc.KEY_ID,
                        mc.KEY_LMTIME,
                        mc.KEY_LMTIME_,
                        mc.KEY_SYNCEDTIME,
                        mc.KEY_LATESTSAMPLETIME,
                    }
                    or isinstance(subvalue, list)
                    or isinstance(subvalue, dict)
                ):
                    continue
                entitykey = f"{key}_{subkey}"
                sensor = self.entities.get(f"{self.id}_{entitykey}")
                if not sensor:
                    sensor = self.build_sensor(entitykey)
                sensor.update_state(subvalue)

    def parse_digest(self, p_digest: dict):
        """
        digest payload (from NS_ALL or HUB digest)
        {
            "id": "160020100486",  # subdev id
            "status": 1,  # online "status"
            "onoff": 0,  # togglex "onoff"
            "lastActiveTime": 1681996722,

            # and a subdev type specific key:
            # sometimes this child payload is the same
            # carried in the NS_SENSOR_ALL for the subdev
            # other times it's different. "ms100" and "mts100x" series
            # valves carries an "ms100" ("mts100x") payload in digest and
            # a "tempHum" ("temperature" and more) payload in NS_SENSOR_ALL)

            "ms100": {
                  "latestTime": 1671039319,
                  "latestTemperature": 95,
                  "latestHumidity": 670,
                  "voltage": 2704
                }

            # or
            "doorWindow": {"status": 0, "lmTime": 1681983460}
        }
        """
        self.p_digest = p_digest
        self._parse_online(p_digest)
        if self._online:
            for _ in (
                self._parse(key, value)
                for key, value in p_digest.items()
                if key
                not in {mc.KEY_ID, mc.KEY_STATUS, mc.KEY_ONOFF, mc.KEY_LASTACTIVETIME}
                and isinstance(value, dict)
            ):
                pass

    def _parse_all(self, p_all: dict):
        # typically parses NS_APPLIANCE_HUB_SENSOR_ALL:
        # generally speaking this payload has a couple of well-known keys
        # plus a set of sensor values like:
        # {
        #     keys appearing in any subdevice type
        #     "id": "..."
        #     "online: {"status": 1, "lastActiveTime": ...}
        #
        #     keys in "ms100"
        #     "temperature": {"latest": value, ...}
        #     "humidity": {"latest": value, ...}
        #
        #     keys in "smokeAlarm"
        #     "smokeAlarm": {"status": value, "interConn": value, "lmtime": ...}
        #
        #     keys in "doorWindow"
        #     "doorWindow": {"status": value, "lmTime": ...}
        # }
        # so we just extract generic sensors where we find 'latest'
        # Luckily enough the key names in Meross will behave consistently in HA
        # at least for 'temperature' and 'humidity' (so far..) also, we divide
        # the value by 10 since that's a correct eurhystic for them (so far..).
        # Specialized subdevices might totally override this...
        self._parse_online(p_all.get(mc.KEY_ONLINE, {}))

        if self._online:
            for _ in (
                self._parse(key, value)
                for key, value in p_all.items()
                if key not in {mc.KEY_ID, mc.KEY_ONLINE} and isinstance(value, dict)
            ):
                pass

    def _parse_adjust(self, p_adjust: dict):
        for p_key, p_value in p_adjust.items():
            if p_key == mc.KEY_ID:
                continue
            number: MLHubSensorAdjustNumber
            if number := getattr(self, f"number_adjust_{p_key}", None):  # type: ignore
                number.update_native_value(p_value)

    def _parse_battery(self, p_battery: dict):
        if self._online:
            self.sensor_battery.update_state(p_battery.get(mc.KEY_VALUE))

    def _parse_online(self, p_online: dict):
        if mc.KEY_STATUS in p_online:
            if p_online[mc.KEY_STATUS] == mc.STATUS_ONLINE:
                if not self._online:
                    self._set_online()
            else:
                if self._online:
                    self._set_offline()

    def _parse_togglex(self, p_togglex: dict):
        if not (switch_togglex := self.switch_togglex):
            self.switch_togglex = switch_togglex = MLSwitch(
                self,
                self.id,
                None,
                MLSwitch.DeviceClass.SWITCH,
                mc.NS_APPLIANCE_HUB_TOGGLEX,
            )
            switch_togglex._attr_entity_category = me.EntityCategory.DIAGNOSTIC
            switch_togglex.key_channel = mc.KEY_ID
        switch_togglex._parse_togglex(p_togglex)


class MS100SubDevice(MerossSubDevice):
    __slots__ = (
        "sensor_temperature",
        "sensor_humidity",
        "number_adjust_temperature",
        "number_adjust_humidity",
    )

    def __init__(self, hub: MerossDeviceHub, p_digest: dict):
        super().__init__(hub, p_digest, mc.TYPE_MS100)
        self.sensor_temperature = self.build_sensor_c(MLSensor.DeviceClass.TEMPERATURE)
        self.sensor_humidity = self.build_sensor_c(MLSensor.DeviceClass.HUMIDITY)
        self.number_adjust_temperature = MLHubSensorAdjustNumber(
            self,
            mc.KEY_TEMPERATURE,
            MLHubSensorAdjustNumber.DeviceClass.TEMPERATURE,
            -5,
            5,
            0.1,
        )
        self.number_adjust_humidity = MLHubSensorAdjustNumber(
            self,
            mc.KEY_HUMIDITY,
            MLHubSensorAdjustNumber.DeviceClass.HUMIDITY,
            -20,
            20,
            1,
        )

    async def async_shutdown(self):
        await super().async_shutdown()
        self.sensor_temperature: MLSensor = None  # type: ignore
        self.sensor_humidity: MLSensor = None  # type: ignore
        self.number_adjust_temperature: MLHubSensorAdjustNumber = None  # type: ignore
        self.number_adjust_humidity: MLHubSensorAdjustNumber = None  # type: ignore

    def _parse_humidity(self, p_humidity: dict):
        if isinstance(p_latest := p_humidity.get(mc.KEY_LATEST), int):
            self.sensor_humidity.update_state(p_latest / 10)

    def _parse_ms100(self, p_ms100: dict):
        self._parse_tempHum(p_ms100)

    def _parse_temperature(self, p_temperature: dict):
        if isinstance(p_latest := p_temperature.get(mc.KEY_LATEST), int):
            self.sensor_temperature.update_state(p_latest / 10)

    def _parse_tempHum(self, p_temphum: dict):
        if isinstance(value := p_temphum.get(mc.KEY_LATESTTEMPERATURE), int):
            self.sensor_temperature.update_state(value / 10)
        if isinstance(value := p_temphum.get(mc.KEY_LATESTHUMIDITY), int):
            self.sensor_humidity.update_state(value / 10)


WELL_KNOWN_TYPE_MAP[mc.TYPE_MS100] = MS100SubDevice
# there's a new temp/hum sensor in town (MS100FH - see #303)
# and it is likely presented as tempHum in digest
# (need confirmation from device tracing though)
WELL_KNOWN_TYPE_MAP[mc.KEY_TEMPHUM] = MS100SubDevice


class MTS100SubDevice(MerossSubDevice):
    __slots__ = (
        "climate",
        "sensor_temperature",
    )

    def __init__(
        self, hub: MerossDeviceHub, p_digest: dict, _type: str = mc.TYPE_MTS100
    ):
        super().__init__(hub, p_digest, _type)
        from .devices.mts100 import Mts100Climate

        self.climate = Mts100Climate(self)
        self.sensor_temperature = self.build_sensor_c(MLSensor.DeviceClass.TEMPERATURE)
        self.sensor_temperature._attr_entity_registry_enabled_default = False

    async def async_shutdown(self):
        await super().async_shutdown()
        self.climate: Mts100Climate = None  # type: ignore
        self.sensor_temperature: MLSensor = None  # type: ignore

    def _parse_all(self, p_all: dict):
        self._parse_online(p_all.get(mc.KEY_ONLINE, {}))

        climate = self.climate

        climate.scheduleBMode = p_all.get(mc.KEY_SCHEDULEBMODE)

        if isinstance(p_mode := p_all.get(mc.KEY_MODE), dict):
            climate._mts_mode = p_mode.get(mc.KEY_STATE)

        if isinstance(p_togglex := p_all.get(mc.KEY_TOGGLEX), dict):
            climate._mts_onoff = p_togglex.get(mc.KEY_ONOFF)

        if isinstance(p_temperature := p_all.get(mc.KEY_TEMPERATURE), dict):
            climate._parse_temperature(p_temperature)
        else:
            climate.update_mts_state()

    def _parse_adjust(self, p_adjust: dict):
        self.climate.number_adjust_temperature.update_native_value(
            p_adjust[mc.KEY_TEMPERATURE]
        )

    def _parse_mode(self, p_mode: dict):
        climate = self.climate
        climate._mts_mode = p_mode.get(mc.KEY_STATE)
        climate.update_mts_state()

    def _parse_mts100(self, p_mts100: dict):
        pass

    def _parse_schedule(self, p_schedule: dict):
        self.climate.schedule._parse_schedule(p_schedule)

    def _parse_temperature(self, p_temperature: dict):
        self.climate._parse_temperature(p_temperature)

    def _parse_togglex(self, p_togglex: dict):
        climate = self.climate
        climate._mts_onoff = p_togglex.get(mc.KEY_ONOFF)
        climate.update_mts_state()


WELL_KNOWN_TYPE_MAP[mc.TYPE_MTS100] = MTS100SubDevice


class MTS100V3SubDevice(MTS100SubDevice):
    def __init__(self, hub: MerossDeviceHub, p_digest: dict):
        super().__init__(hub, p_digest, mc.TYPE_MTS100V3)

    def _parse_mts100v3(self, p_mts100v3: dict):
        pass


WELL_KNOWN_TYPE_MAP[mc.TYPE_MTS100V3] = MTS100V3SubDevice


class MTS150SubDevice(MTS100SubDevice):
    def __init__(self, hub: MerossDeviceHub, p_digest: dict):
        super().__init__(hub, p_digest, mc.TYPE_MTS150)

    def _parse_mts150(self, p_mts150: dict):
        pass


WELL_KNOWN_TYPE_MAP[mc.TYPE_MTS150] = MTS150SubDevice


class GS559SubDevice(MerossSubDevice):
    STATUS_MAP = {
        17: "error_temperature",
        18: "error_smoke",
        19: "error_battery",
        20: "error_temperature",
        21: "error_smoke",
        22: "error_battery",
        23: "alarm_test",
        24: "alarm_temperature_high",
        25: "alarm_smoke",
        26: "alarm_temperature_high",
        27: "alarm_smoke",
        170: "ok",
    }

    STATUS_ALARM = {23, 24, 25, 26, 27}
    STATUS_ERROR = {17, 18, 19, 20, 21, 22}
    STATUS_MUTED = {20, 21, 22, 26, 27}

    __slots__ = (
        "binary_sensor_alarm",
        "binary_sensor_error",
        "binary_sensor_muted",
        "sensor_status",
        "sensor_interConn",
    )

    def __init__(self, hub: MerossDeviceHub, p_digest: dict):
        super().__init__(hub, p_digest, mc.TYPE_GS559)
        self.sensor_status = self.build_sensor(mc.KEY_STATUS, MLSensor.DeviceClass.ENUM)
        self.sensor_status._attr_translation_key = "smoke_alarm_status"
        self.sensor_interConn = self.build_sensor(
            mc.KEY_INTERCONN, MLSensor.DeviceClass.ENUM
        )
        self.binary_sensor_alarm = self.build_binary_sensor(
            "alarm", MLBinarySensor.DeviceClass.SAFETY
        )
        self.binary_sensor_error = self.build_binary_sensor(
            "error", MLBinarySensor.DeviceClass.PROBLEM
        )
        self.binary_sensor_muted = self.build_binary_sensor("muted")

    async def async_shutdown(self):
        await super().async_shutdown()
        self.binary_sensor_muted: MLBinarySensor = None  # type: ignore
        self.binary_sensor_error: MLBinarySensor = None  # type: ignore
        self.binary_sensor_alarm: MLBinarySensor = None  # type: ignore
        self.sensor_status: MLSensor = None  # type: ignore
        self.sensor_interConn: MLSensor = None  # type: ignore

    def _parse_smokeAlarm(self, p_smokealarm: dict):
        if isinstance(value := p_smokealarm.get(mc.KEY_STATUS), int):
            self.binary_sensor_alarm.update_onoff(value in GS559SubDevice.STATUS_ALARM)
            self.binary_sensor_error.update_onoff(value in GS559SubDevice.STATUS_ERROR)
            self.binary_sensor_muted.update_onoff(value in GS559SubDevice.STATUS_MUTED)
            self.sensor_status.update_state(GS559SubDevice.STATUS_MAP.get(value, value))
        if isinstance(value := p_smokealarm.get(mc.KEY_INTERCONN), int):
            self.sensor_interConn.update_state(value)


WELL_KNOWN_TYPE_MAP[mc.TYPE_GS559] = GS559SubDevice
# smokeAlarm devices (mc.TYPE_GS559) are presented as
# mc.KEY_SMOKEALARM in digest(s) so we have to map that too
WELL_KNOWN_TYPE_MAP[mc.KEY_SMOKEALARM] = GS559SubDevice


class MS200SubDevice(MerossSubDevice):
    __slots__ = ("binary_sensor_window",)

    def __init__(self, hub: MerossDeviceHub, p_digest: dict):
        super().__init__(hub, p_digest, mc.TYPE_MS200)
        self.binary_sensor_window = self.build_binary_sensor_window()

    async def async_shutdown(self):
        await super().async_shutdown()
        self.binary_sensor_window: MLBinarySensor = None  # type: ignore

    def _parse_doorWindow(self, p_doorwindow: dict):
        self.binary_sensor_window.update_onoff(p_doorwindow[mc.KEY_STATUS])


WELL_KNOWN_TYPE_MAP[mc.TYPE_MS200] = MS200SubDevice
# doorWindow devices (mc.TYPE_MS200) are presented as
# mc.KEY_DOORWINDOW in digest(s) so we have to map that too
WELL_KNOWN_TYPE_MAP[mc.KEY_DOORWINDOW] = MS200SubDevice


class MS400SubDevice(MerossSubDevice):
    __slots__ = ("binary_sensor_waterleak",)

    def __init__(self, hub: MerossDeviceHub, p_digest: dict):
        super().__init__(hub, p_digest, mc.TYPE_MS400)
        self.binary_sensor_waterleak = self.build_binary_sensor(
            mc.KEY_WATERLEAK, MLBinarySensor.DeviceClass.SAFETY
        )

    async def async_shutdown(self):
        await super().async_shutdown()
        self.binary_sensor_waterleak: MLBinarySensor = None  # type: ignore

    def _parse_waterLeak(self, p_waterleak: dict):
        self.binary_sensor_waterleak.update_onoff(p_waterleak[mc.KEY_LATESTWATERLEAK])


WELL_KNOWN_TYPE_MAP[mc.TYPE_MS400] = MS400SubDevice
# waterLeak devices (mc.TYPE_MS400) are presented as
# mc.KEY_WATERLEAK in digest(s) so we have to map that too
WELL_KNOWN_TYPE_MAP[mc.KEY_WATERLEAK] = MS400SubDevice<|MERGE_RESOLUTION|>--- conflicted
+++ resolved
@@ -79,29 +79,7 @@
         # Since the native HA interface async_set_native_value wants to set
         # the 'new adjust value' we have to issue the difference against the
         # currently configured one
-<<<<<<< HEAD
-        device_value = round(value * self.device_scale) + self.device_offset
-        if adjust_value := device_value - self.device_value:
-            if await self.manager.async_request_ack(
-                self.namespace,
-                mc.METHOD_SET,
-                {
-                    self.key_namespace: [
-                        {
-                            self.key_channel: self.channel,
-                            self.key_value: adjust_value,
-                        }
-                    ]
-                },
-            ):
-                self.update_native_value(device_value)
-
-    @property
-    def device_scale(self):
-        return 10
-=======
         return await super().async_request(device_value - self.device_value)
->>>>>>> f6a64dd2
 
 
 class SubDevicePollingStrategy(PollingStrategy):
@@ -329,9 +307,7 @@
 
         polling_strategies = self.polling_strategies
         abilities = self.descriptor.ability
-        polling_dictionary = self.polling_dictionary
         if _type in MTS100_ALL_TYPESET:
-<<<<<<< HEAD
             if (mc.NS_APPLIANCE_HUB_MTS100_ALL not in polling_strategies) and (
                 mc.NS_APPLIANCE_HUB_MTS100_ALL in abilities
             ):
@@ -369,52 +345,10 @@
                 )
             if (mc.NS_APPLIANCE_HUB_TOGGLEX not in polling_strategies) and (
                 mc.NS_APPLIANCE_HUB_TOGGLEX in abilities
-=======
-            if (mc.NS_APPLIANCE_HUB_MTS100_ADJUST in abilities) and not (
-                mc.NS_APPLIANCE_HUB_MTS100_ADJUST in polling_dictionary
-            ):
-                polling_dictionary[
-                    mc.NS_APPLIANCE_HUB_MTS100_ADJUST
-                ] = SmartPollingStrategy(mc.NS_APPLIANCE_HUB_MTS100_ADJUST)
-            if (mc.NS_APPLIANCE_HUB_MTS100_ALL in abilities) and not (
-                mc.NS_APPLIANCE_HUB_MTS100_ALL in polling_dictionary
-            ):
-                polling_dictionary[
-                    mc.NS_APPLIANCE_HUB_MTS100_ALL
-                ] = SubDevicePollingStrategy(
-                    mc.NS_APPLIANCE_HUB_MTS100_ALL, MTS100_ALL_TYPESET, True, 8
-                )
-            if (mc.NS_APPLIANCE_HUB_MTS100_SCHEDULEB in abilities) and not (
-                mc.NS_APPLIANCE_HUB_MTS100_SCHEDULEB in polling_dictionary
-            ):
-                polling_dictionary[
-                    mc.NS_APPLIANCE_HUB_MTS100_SCHEDULEB
-                ] = SubDevicePollingStrategy(
-                    mc.NS_APPLIANCE_HUB_MTS100_SCHEDULEB, MTS100_ALL_TYPESET, True, 4
-                )
-        else:
-            if (mc.NS_APPLIANCE_HUB_SENSOR_ADJUST in abilities) and not (
-                mc.NS_APPLIANCE_HUB_SENSOR_ADJUST in polling_dictionary
-            ):
-                polling_dictionary[
-                    mc.NS_APPLIANCE_HUB_SENSOR_ADJUST
-                ] = SmartPollingStrategy(mc.NS_APPLIANCE_HUB_SENSOR_ADJUST)
-            if (mc.NS_APPLIANCE_HUB_SENSOR_ALL in abilities) and not (
-                mc.NS_APPLIANCE_HUB_SENSOR_ALL in polling_dictionary
-            ):
-                polling_dictionary[
-                    mc.NS_APPLIANCE_HUB_SENSOR_ALL
-                ] = SubDevicePollingStrategy(
-                    mc.NS_APPLIANCE_HUB_SENSOR_ALL, MTS100_ALL_TYPESET, False, 8
-                )
-            if (mc.NS_APPLIANCE_HUB_TOGGLEX in abilities) and not (
-                mc.NS_APPLIANCE_HUB_TOGGLEX in polling_dictionary
->>>>>>> f6a64dd2
             ):
                 # this is a status message irrelevant for mts100(s) and
                 # other types. If not use an MQTT-PUSH friendly startegy
                 if _type not in (mc.TYPE_MS100,):
-<<<<<<< HEAD
                     PollingStrategy(self, mc.NS_APPLIANCE_HUB_TOGGLEX)
 
         if mc.NS_APPLIANCE_HUB_TOGGLEX in polling_strategies:
@@ -423,11 +357,6 @@
             polling_strategies[mc.NS_APPLIANCE_HUB_BATTERY].increment_size()
         elif mc.NS_APPLIANCE_HUB_BATTERY in abilities:
             SmartPollingStrategy(self, mc.NS_APPLIANCE_HUB_BATTERY, item_count=1)
-=======
-                    polling_dictionary[mc.NS_APPLIANCE_HUB_TOGGLEX] = PollingStrategy(
-                        mc.NS_APPLIANCE_HUB_TOGGLEX
-                    )
->>>>>>> f6a64dd2
 
         if deviceclass := WELL_KNOWN_TYPE_MAP.get(_type):  # type: ignore
             return deviceclass(self, p_subdevice)
