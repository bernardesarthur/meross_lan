"""
    meross_lan module interface to access Meross Cloud services
"""
from __future__ import annotations

import abc
import asyncio
from contextlib import asynccontextmanager
from json import dumps as json_dumps, loads as json_loads
from logging import DEBUG, INFO
from time import time
import typing
from uuid import uuid4

from homeassistant.config_entries import SOURCE_INTEGRATION_DISCOVERY
from homeassistant.core import callback
from homeassistant.helpers import issue_registry, storage
from homeassistant.helpers.aiohttp_client import async_get_clientsession
import paho.mqtt.client as mqtt

from .const import (
    CONF_ALLOW_MQTT_PUBLISH,
    CONF_CHECK_FIRMWARE_UPDATES,
    CONF_CREATE_DIAGNOSTIC_ENTITIES,
    CONF_DEVICE_ID,
    CONF_EMAIL,
    CONF_KEY,
    CONF_PASSWORD,
    CONF_PAYLOAD,
    CONF_PROFILE_ID_LOCAL,
    DOMAIN,
    ISSUE_CLOUD_TOKEN_EXPIRED,
    PARAM_CLOUDPROFILE_DELAYED_SAVE_TIMEOUT,
    PARAM_CLOUDPROFILE_QUERY_DEVICELIST_TIMEOUT,
    PARAM_CLOUDPROFILE_QUERY_LATESTVERSION_TIMEOUT,
    DeviceConfigType,
)
from .helpers import (
    LOGGER,
    ApiProfile,
    ConfigEntriesHelper,
    Loggable,
    datetime_from_epoch,
    schedule_async_callback,
    schedule_callback,
    versiontuple,
)
from .meross_device_hub import MerossDeviceHub
from .merossclient import (
    MEROSSDEBUG,
<<<<<<< HEAD
    MerossRequest,
=======
    build_message,
    build_message_reply,
>>>>>>> 34c1932e
    const as mc,
    get_default_arguments,
    get_replykey,
)
from .merossclient.cloudapi import (
    APISTATUS_TOKEN_ERRORS,
    CloudApiError,
    MerossMQTTClient,
    async_cloudapi_device_devlist,
    async_cloudapi_device_latestversion,
    async_cloudapi_hub_getsubdevices,
    async_cloudapi_login,
    async_cloudapi_logout,
    generate_app_id,
    parse_domain,
)
from .sensor import MLSensor

if typing.TYPE_CHECKING:
    from typing import Final

    from homeassistant.config_entries import ConfigEntry
    from homeassistant.core import HomeAssistant

    from . import MerossApi
    from .const import ProfileConfigType
    from .meross_device import MerossDevice, MerossDeviceDescriptor
    from .merossclient import MerossMessageType
    from .merossclient.cloudapi import (
        DeviceInfoType,
        LatestVersionType,
        MerossCloudCredentials,
        SubDeviceInfoType,
    )

    UuidType = str
    DeviceInfoDictType = dict[UuidType, DeviceInfoType]


class ConnectionSensor(MLSensor):
    STATE_DISCONNECTED: Final = "disconnected"
    STATE_CONNECTED: Final = "connected"
    STATE_QUEUING: Final = "queuing"
    STATE_DROPPING: Final = "dropping"

    class AttrDictType(typing.TypedDict):
        devices: dict[str, str]
        received: int
        published: int
        dropped: int
        queued: int
        queue_length: int

    ATTR_DEVICES: Final = "devices"
    ATTR_RECEIVED: Final = "received"
    ATTR_PUBLISHED: Final = "published"
    ATTR_DROPPED: Final = "dropped"
    ATTR_QUEUED: Final = "queued"
    ATTR_QUEUE_LENGTH: Final = "queue_length"

    manager: ApiProfile

    _attr_entity_category = MLSensor.EntityCategory.DIAGNOSTIC
    _attr_extra_state_attributes: AttrDictType
    _attr_state: str
    _attr_options = [STATE_DISCONNECTED, STATE_CONNECTED, STATE_QUEUING, STATE_DROPPING]

    def __init__(self, connection: MQTTConnection):
        broker = connection.broker
        self._attr_name = f"{broker[0]}:{broker[1]}"
        self._attr_extra_state_attributes = {
            ConnectionSensor.ATTR_DEVICES: {},
            ConnectionSensor.ATTR_RECEIVED: 0,
            ConnectionSensor.ATTR_PUBLISHED: 0,
            ConnectionSensor.ATTR_DROPPED: 0,
            ConnectionSensor.ATTR_QUEUED: 0,
            ConnectionSensor.ATTR_QUEUE_LENGTH: 0,
        }
        super().__init__(
            connection.profile, connection.id, None, MLSensor.DeviceClass.ENUM
        )

    @property
    def available(self):
        return True

    @property
    def options(self) -> list[str] | None:
        return self._attr_options

    def set_unavailable(self):
        raise NotImplementedError

    # interface: self
    def add_device(self, device: MerossDevice):
        self._attr_extra_state_attributes[ConnectionSensor.ATTR_DEVICES][
            device.id
        ] = device.name
        if self._hass_connected:
            self._async_write_ha_state()

    def remove_device(self, device: MerossDevice):
        self._attr_extra_state_attributes[ConnectionSensor.ATTR_DEVICES].pop(
            device.id, None
        )
        if self._hass_connected:
            self._async_write_ha_state()

    def inc_counter(self, attr_name: str):
        self._attr_extra_state_attributes[attr_name] += 1
        if self._hass_connected:
            self._async_write_ha_state()

    def inc_counter_with_state(self, attr_name: str, state: str):
        self._attr_extra_state_attributes[attr_name] += 1
        self._attr_state = state
        if self._hass_connected:
            self._async_write_ha_state()

    def inc_queued(self, queue_length: int):
        self._attr_extra_state_attributes[ConnectionSensor.ATTR_QUEUED] += 1
        self._attr_extra_state_attributes[
            ConnectionSensor.ATTR_QUEUE_LENGTH
        ] = queue_length
        self._attr_state = ConnectionSensor.STATE_QUEUING
        if self._hass_connected:
            self._async_write_ha_state()


class _MQTTTransaction:
    """Context for pending MQTT publish(es) waiting for responses.
    This will allow to synchronize message request-response flow on MQTT
    """

    __slots__ = (
        "mqtt_connection",
        "namespace",
        "messageid",
        "method",
        "request_time",
        "response_future",
    )

    def __init__(
        self,
        mqtt_connection: MQTTConnection,
        request: MerossRequest,
    ):
        self.mqtt_connection = mqtt_connection
        self.namespace = request.namespace
        self.messageid = request.messageid
        self.method = request.method
        self.request_time = time()
        self.response_future = asyncio.get_running_loop().create_future()
        mqtt_connection._mqtt_transactions[self.messageid] = self

    async def async_wait(self, timeout) -> MerossMessageType | None:
        try:
            return await asyncio.wait_for(self.response_future, timeout)
        except Exception as e:
            self.mqtt_connection.log_exception(
                DEBUG,
                e,
                "waiting for MQTT reply on message %s %s (messageId: %s)",
                self.method,
                self.namespace,
                self.messageid,
            )
            return None
        finally:
            self.mqtt_connection._mqtt_transactions.pop(self.messageid, None)

    def cancel(self):
        self.response_future.cancel()
        self.mqtt_connection._mqtt_transactions.pop(self.messageid, None)


class MQTTConnection(Loggable):
    """
    Base abstract class representing a connection to an MQTT
    broker. Historically, MQTT support was only through MerossApi
    and the HA core MQTT broker. The introduction of Meross cloud
    connection has 'generalized' the concept of the MQTT broker.
    This interface is used by devices to actually send/receive
    MQTT messages (in place of the legacy approach using MerossApi)
    and represents a link to a broker (either through HA or a
    merosss cloud mqtt)
    """

    _KEY_STARTTIME = "__starttime"
    _KEY_REQUESTTIME = "__requesttime"
    _KEY_REQUESTCOUNT = "__requestcount"

    DEFAULT_RESPONSE_TIMEOUT = 5

    __slots__ = (
        "profile",
        "broker",
        "topic_response",
        "mqttdevices",
        "mqttdiscovering",
        "sensor_connection",
        "_mqtt_transactions",
        "_mqtt_is_connected",
        # REMOVE"_unsub_discovery_callback",
    )

    def __init__(
        self,
        profile: MerossCloudProfile | MerossApi,
        connection_id: str,
        broker: tuple[str, int],
        topic_response: str,
    ):
        self.profile: Final = profile
        self.broker = broker
        self.topic_response: Final = topic_response
        self.mqttdevices: Final[dict[str, MerossDevice]] = {}
        self.mqttdiscovering: Final[set[str]] = set()
        self.sensor_connection = None
        self._mqtt_transactions: Final[dict[str, _MQTTTransaction]] = {}
        self._mqtt_is_connected = False
        # REMOVEself._unsub_discovery_callback: asyncio.TimerHandle | None = None
        super().__init__(connection_id)
        if profile.create_diagnostic_entities:
            self.create_diagnostic_entities()

    async def async_shutdown(self):
        """REMOVE
        if self._unsub_discovery_callback:
            self._unsub_discovery_callback.cancel()
            self._unsub_discovery_callback = None
        """
        for mqtt_transaction in self._mqtt_transactions.values():
            self.log(
                DEBUG,
                "cancelling pending mqtt transaction on %s %s",
                mqtt_transaction.method,
                mqtt_transaction.namespace,
            )
            mqtt_transaction.response_future.cancel()
        self._mqtt_transactions.clear()
        self.mqttdiscovering.clear()
        for device in self.mqttdevices.values():
            device.mqtt_detached()
        self.mqttdevices.clear()
        self.destroy_diagnostic_entities()

    @property
    def allow_mqtt_publish(self):
        return self.profile.allow_mqtt_publish

    @property
    def mqtt_is_connected(self):
        return self._mqtt_is_connected

    def attach(self, device: MerossDevice):
        assert device.id not in self.mqttdevices
        self.mqttdevices[device.id] = device
        device.mqtt_attached(self)
        if sensor_connection := self.sensor_connection:
            sensor_connection.add_device(device)

    def detach(self, device: MerossDevice):
        assert device.id in self.mqttdevices
        device.mqtt_detached()
        self.mqttdevices.pop(device.id)
        if sensor_connection := self.sensor_connection:
            sensor_connection.remove_device(device)

    def create_diagnostic_entities(self):
        assert not self.sensor_connection
        self.sensor_connection = ConnectionSensor(self)
        if self.mqttdevices:
            _add_device = self.sensor_connection.add_device
            for device in self.mqttdevices.values():
                _add_device(device)

    def destroy_diagnostic_entities(self):
        # TODO: broadcast remove to HA !?
        self.sensor_connection = None

    @abc.abstractmethod
    def mqtt_publish(
        self,
        device_id: str,
        request: MerossRequest,
    ) -> asyncio.Future[MerossMessageType | None]:
        """
        throw and forget..usually schedules to a background task since
        the actual mqtt send could be sync/blocking
        """
        raise NotImplementedError()

    @abc.abstractmethod
    async def async_mqtt_publish(
        self,
        device_id: str,
        request: MerossRequest,
    ) -> MerossMessageType | None:
        """
        awaits message publish in asyncio style
        """
        raise NotImplementedError()

    async def async_mqtt_publish_reply(
        self,
        device_id: str,
        message: MerossMessageType,
    ):
        """
        special raw publish for broker-session management
        """
        pass

    async def async_mqtt_message(self, msg):
        with self.exception_warning("async_mqtt_message"):
            if sensor_connection := self.sensor_connection:
                sensor_connection.inc_counter(ConnectionSensor.ATTR_RECEIVED)
            message = json_loads(msg.payload)
            header = message[mc.KEY_HEADER]
            device_id = header[mc.KEY_FROM].split("/")[2]
            namespace = header[mc.KEY_NAMESPACE]
            method = header[mc.KEY_METHOD]
            messageid = header[mc.KEY_MESSAGEID]
            payload = message[mc.KEY_PAYLOAD]
            if LOGGER.isEnabledFor(DEBUG):
                self.log(
                    DEBUG,
                    "MQTT RECV device_id:(%s) method:(%s) namespace:(%s)",
                    device_id,
                    method,
                    namespace,
                )

            if messageid in self._mqtt_transactions:
                mqtt_transaction = self._mqtt_transactions[messageid]
                if mqtt_transaction.namespace == namespace:
                    self._mqtt_transactions.pop(messageid, None)
                    mqtt_transaction.response_future.set_result(message)
            elif self.id is CONF_PROFILE_ID_LOCAL:
                # special processing for local broker
                # this code is experimental and is needed to give
                # our broker some transaction management for devices
                # trying to bind to non-Meross MQTT brokers
                if method == mc.METHOD_PUSH:
                    if namespace == mc.NS_APPLIANCE_CONTROL_CONSUMPTIONCONFIG:
                        # this message too is published by mss switches
                        # and it appears newer mss315 could abort their connection
                        # if not replied (see #346)
                        await self.async_mqtt_publish_reply(
                            device_id,
<<<<<<< HEAD
                            MerossRequest(
                                self.profile.key,
                                namespace,
                                method,
                                payload,
                                self.topic_response,
                                messageid=messageid,
                            ),
=======
                            build_message_reply(header, payload),
>>>>>>> 34c1932e
                        )
                    elif namespace == mc.NS_APPLIANCE_SYSTEM_CLOCK:
                        # this is part of initial flow over MQTT
                        # we'll try to set the correct time in order to avoid
                        # having NTP opened to setup the device
                        # Note: I actually see this NS only on mss310 plugs
                        # (msl120j bulb doesnt have it)
                        await self.async_mqtt_publish_reply(
                            device_id,
<<<<<<< HEAD
                            MerossRequest(
                                self.profile.key,
                                namespace,
                                method,
                                {mc.KEY_CLOCK: {mc.KEY_TIMESTAMP: int(time())}},
                                self.topic_response,
                                messageid=messageid,
=======
                            build_message_reply(
                                header,
                                {mc.KEY_CLOCK: {mc.KEY_TIMESTAMP: int(time())}},
>>>>>>> 34c1932e
                            ),
                        )
                elif method == mc.METHOD_SET:
                    if namespace == mc.NS_APPLIANCE_CONTROL_BIND:
                        # this transaction appears when a device (firstly)
                        # connects to an MQTT broker and tries to 'register'
                        # itself. Our guess right now is to just SETACK
<<<<<<< HEAD
                        # trying fix #346. We should maybe be careful
                        # if this connection is a cloud one but I guess
                        # the Meross cloud brokers are already managing
                        # and filtering out this message
                        await self.async_mqtt_publish(
                            device_id,
                            MerossRequest(
                                self.profile.key,
                                namespace,
                                mc.METHOD_SETACK,
                                {},
                                self.topic_response,
                                messageid=messageid,
                            ),
=======
                        # trying fix #346. When building the reply, the
                        # meross broker sets the from field as
                        # "from": "cloud/sub/kIGFRwvtAQP4sbXv/58c35d719350a689"
                        # and the fields look like hashes or something since
                        # they change between attempts (hashed broker id ?)
                        # At any rate I don't have a clue on how to properly
                        # replicate this and the "from" field is set as ususal
                        reply = build_message(
                            namespace,
                            mc.METHOD_SETACK,
                            {},
                            self.profile.key,
                            mc.TOPIC_RESPONSE.format(device_id),
                            messageid,
>>>>>>> 34c1932e
                        )
                        reply[mc.KEY_HEADER][mc.KEY_TRIGGERSRC] = "CloudControl"
                        await self.async_mqtt_publish_reply(device_id, reply)

            if device := ApiProfile.devices.get(device_id):
                if device._mqtt_connection == self:
                    device.mqtt_receive(header, payload)
                    return
                # we have the device registered but somehow it is not 'mqtt binded'
                # either it's configuration is ONLY_HTTP or it is paired to
                # another profile. In this case we shouldn't receive 'local' MQTT
                self.warning(
                    "device(%s) not registered for MQTT handling on this profile",
                    device.name,
                    timeout=14400,
                )
                return

            # the device is not configured: proceed to discovery in case
            if device_id in self.mqttdiscovering:
                return

            key = self.profile.key
            if get_replykey(header, key) is not key:
                self.warning(
                    "discovery key error for device_id: %s",
                    device_id,
                    timeout=300,
                )
                if key is not None:
                    return

            # lookout for any disabled/ignored entry
            config_entries_helper = ConfigEntriesHelper(ApiProfile.hass)
            if (
                (self.id is CONF_PROFILE_ID_LOCAL)
                and (not config_entries_helper.get_config_entry(DOMAIN))
                and (not config_entries_helper.get_config_flow(DOMAIN))
            ):
                # not really needed but we would like to always have the
                # MQTT hub entry in case so if the user removed that..retrigger
                await ApiProfile.hass.config_entries.flow.async_init(
                    DOMAIN,
                    context={"source": "hub"},
                    data=None,
                )

            if config_entry := config_entries_helper.get_config_entry(device_id):
                # entry already present...skip discovery
                self.log(
                    INFO,
                    "ignoring MQTT discovery for already configured device_id: %s (ConfigEntry is %s)",
                    device_id,
                    "disabled"
                    if config_entry.disabled_by
                    else "ignored"
                    if config_entry.source == "ignore"
                    else "unknown",
                    timeout=14400,  # type: ignore
                )
                return

            # also skip discovered integrations waiting in HA queue
            if config_entries_helper.get_config_flow(device_id):
                self.log(
                    DEBUG,
                    "ignoring discovery for device_id: %s (ConfigFlow is in progress)",
                    device_id,
                    timeout=14400,  # type: ignore
                )
                return

            self.mqttdiscovering.add(device_id)
            try:
                if device_config := await self.async_identify_device(device_id, key):
                    await ApiProfile.hass.config_entries.flow.async_init(
                        DOMAIN,
                        context={"source": SOURCE_INTEGRATION_DISCOVERY},
                        data=device_config,
                    )
            finally:
                self.mqttdiscovering.remove(device_id)

            """REMOVE
            discovered = self.get_or_set_discovering(device_id)
            if (method == mc.METHOD_GETACK) and (
                namespace
                in (
                    mc.NS_APPLIANCE_SYSTEM_ALL,
                    mc.NS_APPLIANCE_SYSTEM_ABILITY,
                )
            ):
                discovered.update(payload)

            if await self._async_progress_discovery(discovered, device_id):
                return

            self.mqttdiscovering.pop(device_id)
            discovered.pop(MQTTConnection._KEY_REQUESTTIME, None)
            discovered.pop(MQTTConnection._KEY_STARTTIME, None)
            discovered.pop(MQTTConnection._KEY_REQUESTCOUNT, None)
            await ApiProfile.hass.config_entries.flow.async_init(
                DOMAIN,
                context={"source": SOURCE_INTEGRATION_DISCOVERY},
                data={
                    CONF_DEVICE_ID: device_id,
                    CONF_PAYLOAD: discovered,
                    CONF_KEY: key,
                },
            )
            """

    """REMOVE
    def get_or_set_discovering(self, device_id: str):
        if device_id not in self.mqttdiscovering:
            self.log(DEBUG, "starting discovery for device_id: %s", device_id)
            # new device discovered: add to discovery state-machine
            self.mqttdiscovering[device_id] = {
                MQTTConnection._KEY_STARTTIME: time(),
                MQTTConnection._KEY_REQUESTTIME: 0,
                MQTTConnection._KEY_REQUESTCOUNT: 0,
            }
            if not self._unsub_discovery_callback:
                self._unsub_discovery_callback = schedule_async_callback(
                    ApiProfile.hass,
                    PARAM_UNAVAILABILITY_TIMEOUT + 2,
                    self._async_discovery_callback,
                )
        return self.mqttdiscovering[device_id]
    """

    async def async_identify_device(
        self, device_id: str, key: str
    ) -> DeviceConfigType | None:
        topic_response = self.topic_response
        response = await self.async_mqtt_publish(
            device_id,
            MerossRequest(
                key,
                mc.NS_APPLIANCE_CONTROL_MULTIPLE,
                mc.METHOD_SET,
                {
                    mc.KEY_MULTIPLE: [
                        MerossRequest(
                            key,
                            *get_default_arguments(mc.NS_APPLIANCE_SYSTEM_ALL),
                            topic_response,
                        ),
                        MerossRequest(
                            key,
                            *get_default_arguments(mc.NS_APPLIANCE_SYSTEM_ABILITY),
                            topic_response,
                        ),
                    ]
                },
                topic_response,
            ),
        )
        if not isinstance(response, dict):
            return None
        multiple_response: list[MerossMessageType] = response[mc.KEY_PAYLOAD][
            mc.KEY_MULTIPLE
        ]
        payload = multiple_response[0][mc.KEY_PAYLOAD]
        payload.update(multiple_response[1][mc.KEY_PAYLOAD])
        return {
            CONF_DEVICE_ID: device_id,
            CONF_PAYLOAD: payload,
            CONF_KEY: key,
        }

        """REMOVE
        response = await self.async_mqtt_publish(
            device_id,
            *get_default_arguments(mc.NS_APPLIANCE_SYSTEM_ALL),
            key,
        )
        if not isinstance(response, dict):
            return None
        payload = response[mc.KEY_PAYLOAD]
        if (
            device_id
            != payload[mc.KEY_ALL][mc.KEY_SYSTEM][mc.KEY_HARDWARE][mc.KEY_UUID]
        ):
            # device mismatch ?!
            return None
        response = await self.async_mqtt_publish(
            device_id,
            *get_default_arguments(mc.NS_APPLIANCE_SYSTEM_ABILITY),
            key,
        )
        if not isinstance(response, dict):
            return None
        payload.update(response[mc.KEY_PAYLOAD])
        return {
            CONF_DEVICE_ID: device_id,
            CONF_PAYLOAD: payload,
            CONF_KEY: key,
        }
        """

    """REMOVE
    async def _async_progress_discovery(self, discovered: dict, device_id: str):
        for namespace in (mc.NS_APPLIANCE_SYSTEM_ALL, mc.NS_APPLIANCE_SYSTEM_ABILITY):
            if get_namespacekey(namespace) not in discovered:
                discovered[MQTTConnection._KEY_REQUESTTIME] = time()
                discovered[MQTTConnection._KEY_REQUESTCOUNT] += 1
                await self.async_mqtt_publish(
                    device_id,
                    *get_default_arguments(namespace),
                    self.profile.key,
                )
                return True

        return False
    """
    """REMOVE
    async def _async_discovery_callback(self):
        self._unsub_discovery_callback = None
        if len(discovering := self.mqttdiscovering) == 0:
            return

        epoch = time()
        for device_id, discovered in discovering.copy().items():
            if not self._mqtt_is_connected:
                break
            if (discovered[MQTTConnection._KEY_REQUESTCOUNT]) > 5:
                # stale entry...remove
                discovering.pop(device_id)
                continue
            if (
                epoch - discovered[MQTTConnection._KEY_REQUESTTIME]
            ) > PARAM_UNAVAILABILITY_TIMEOUT:
                await self._async_progress_discovery(discovered, device_id)

        if len(discovering):
            self._unsub_discovery_callback = schedule_async_callback(
                ApiProfile.hass,
                PARAM_UNAVAILABILITY_TIMEOUT + 2,
                self._async_discovery_callback,
            )
    """

    def _mqtt_transactions_clean(self):
        if self._mqtt_transactions:
            # check and cleanup stale transactions
            epoch = time()
            for transaction in list(self._mqtt_transactions.values()):
                if (epoch - transaction.request_time) > 15:
                    transaction.cancel()

    @callback
    def _mqtt_connected(self):
        """called when the underlying mqtt.Client connects to the broker"""
        for device in self.mqttdevices.values():
            device.mqtt_connected()
        self._mqtt_is_connected = True
        if sensor_connection := self.sensor_connection:
            sensor_connection.update_state(ConnectionSensor.STATE_CONNECTED)

    @callback
    def _mqtt_disconnected(self):
        """called when the underlying mqtt.Client disconnects from the broker"""
        for device in self.mqttdevices.values():
            device.mqtt_disconnected()
        self._mqtt_is_connected = False
        if sensor_connection := self.sensor_connection:
            sensor_connection.update_state(ConnectionSensor.STATE_DISCONNECTED)

    @callback
    def _mqtt_published(self, mid):
        """called when the underlying mqtt.Client successfully publishes a message"""
        if sensor_connection := self.sensor_connection:
            sensor_connection.inc_counter(ConnectionSensor.ATTR_PUBLISHED)


class MerossMQTTConnection(MQTTConnection, MerossMQTTClient):
    _MSG_PRIORITY_MAP = {
        mc.METHOD_SET: True,
        mc.METHOD_PUSH: False,
        mc.METHOD_GET: None,
    }
    __slots__ = ("_unsub_random_disconnect",)

    def __init__(
        self, profile: MerossCloudProfile, connection_id: str, broker: tuple[str, int]
    ):
        MerossMQTTClient.__init__(self, profile.config, profile.app_id)
        MQTTConnection.__init__(
            self, profile, connection_id, broker, self.topic_command
        )
        self.user_data_set(ApiProfile.hass)  # speedup hass lookup in callbacks
        self.on_connect = self._mqttc_connect
        self.on_disconnect = self._mqttc_disconnect
        self.on_message = self._mqttc_message
        self.on_publish = self._mqttc_publish

        if MEROSSDEBUG:

            @callback
            def _random_disconnect():
                if self.state_inactive:
                    if MEROSSDEBUG.mqtt_random_connect():
                        self.log(DEBUG, "random connect")
                        self.safe_connect(*self.broker)
                else:
                    if MEROSSDEBUG.mqtt_random_disconnect():
                        self.log(DEBUG, "random disconnect")
                        self.safe_disconnect()
                self._unsub_random_disconnect = schedule_callback(
                    ApiProfile.hass, 60, _random_disconnect
                )

            self._unsub_random_disconnect = schedule_callback(
                ApiProfile.hass, 60, _random_disconnect
            )
        else:
            self._unsub_random_disconnect = None
        self.schedule_connect()

    # interface: MQTTConnection
    async def async_shutdown(self):
        if self._unsub_random_disconnect:
            self._unsub_random_disconnect.cancel()
            self._unsub_random_disconnect = None
        await super().async_shutdown()
        await self.schedule_disconnect()

    def attach(self, device: MerossDevice):
        super().attach(device)

    def detach(self, device: MerossDevice):
        super().detach(device)

    def mqtt_publish(
        self,
        device_id: str,
        request: MerossRequest,
    ) -> asyncio.Future[_MQTTTransaction | mqtt.MQTTMessageInfo | bool]:
        namespace = request.namespace
        method = request.method
        if method in mc.METHOD_ACK_MAP.keys():
            transaction = _MQTTTransaction(self, request)
        else:
            transaction = None

        def _publish() -> _MQTTTransaction | mqtt.MQTTMessageInfo | bool:
            """
            this function runs in an executor since the mqtt.Client is synchronous code.
            Beware when calling HA api's (like when we want to update sensors)
            """
            if not self.allow_mqtt_publish:
                self.warning(
                    "MQTT publishing is not allowed for this profile (device_id=%s)",
                    device_id,
                    timeout=14400,
                )
                if transaction:
                    ApiProfile.hass.loop.call_soon_threadsafe(transaction.cancel)
                return False

            ret = self.rl_publish(
                mc.TOPIC_REQUEST.format(device_id),
                request.to_string(),
                MerossMQTTConnection._MSG_PRIORITY_MAP[method],
            )
            if ret is False:
                if sensor_connection := self.sensor_connection:
                    ApiProfile.hass.loop.call_soon_threadsafe(
                        sensor_connection.inc_counter_with_state,
                        ConnectionSensor.ATTR_DROPPED,
                        ConnectionSensor.STATE_DROPPING,
                    )
                self.warning(
                    "MQTT DROP device_id:(%s) method:(%s) namespace:(%s)",
                    device_id,
                    method,
                    namespace,
                    timeout=14000,
                )
                if transaction:
                    ApiProfile.hass.loop.call_soon_threadsafe(transaction.cancel)
                return False
            if ret is True:
                if sensor_connection := self.sensor_connection:
                    ApiProfile.hass.loop.call_soon_threadsafe(
                        sensor_connection.inc_queued,
                        self.rl_queue_length,
                    )
                self.log(
                    DEBUG,
                    "MQTT QUEUE device_id:(%s) method:(%s) namespace:(%s)",
                    device_id,
                    method,
                    namespace,
                )
            else:
                self.log(
                    DEBUG,
                    "MQTT PUBLISH device_id:(%s) method:(%s) namespace:(%s)",
                    device_id,
                    method,
                    namespace,
                )
            return transaction or ret

        return ApiProfile.hass.async_add_executor_job(_publish)

    async def async_mqtt_publish(
        self,
        device_id: str,
        request: MerossRequest,
    ):
        result = await self.mqtt_publish(device_id, request)
        if isinstance(result, _MQTTTransaction):
            return await result.async_wait(
                self.rl_queue_duration + self.DEFAULT_RESPONSE_TIMEOUT
            )
        return result

    @callback
    def _mqtt_published(self, mid):
        if sensor_connection := self.sensor_connection:
            queue_length = self.rl_queue_length
            # queue_length and dropped are exactly calculated
            # inside our MerossMQTTClient so we'll update/force
            # the sensor with 'real' values here..just to be sure
            # this is especially true for 'dropped' since
            # the client itself could drop packets at any time
            # from its (de)queue
            sensor_connection._attr_extra_state_attributes[
                ConnectionSensor.ATTR_QUEUE_LENGTH
            ] = queue_length
            sensor_connection._attr_extra_state_attributes[
                ConnectionSensor.ATTR_DROPPED
            ] = self.rl_dropped
            sensor_connection._attr_extra_state_attributes[
                ConnectionSensor.ATTR_PUBLISHED
            ] += 1
            if self.mqtt_is_connected and not queue_length:
                # enforce the state eventually cancelling queued, dropped...
                sensor_connection._attr_state = ConnectionSensor.STATE_CONNECTED
            if sensor_connection._hass_connected:
                sensor_connection._async_write_ha_state()

    # interface: self
    def schedule_connect(self):
        # even if safe_connect should be as fast as possible and thread-safe
        # we still might incur some contention with thread stop/restart
        # so we delegate its call to an executor
        return ApiProfile.hass.async_add_executor_job(self.safe_connect, *self.broker)

    def schedule_disconnect(self):
        # same as connect. safe_disconnect should be even faster and less
        # contending but...
        return ApiProfile.hass.async_add_executor_job(self.safe_disconnect)

    def _mqttc_connect(self, client, userdata: HomeAssistant, rc, other):
        MerossMQTTClient._mqttc_connect(self, client, userdata, rc, other)
        userdata.add_job(self._mqtt_connected)

    def _mqttc_disconnect(self, client, userdata: HomeAssistant, rc):
        MerossMQTTClient._mqttc_disconnect(self, client, userdata, rc)
        userdata.add_job(self._mqtt_disconnected)

    def _mqttc_message(self, client, userdata: HomeAssistant, msg: mqtt.MQTTMessage):
        userdata.create_task(self.async_mqtt_message(msg))

    def _mqttc_publish(self, client, userdata: HomeAssistant, mid):
        userdata.add_job(self._mqtt_published, mid)


class MerossCloudProfileStoreType(typing.TypedDict):
    appId: str
    deviceInfo: DeviceInfoDictType
    deviceInfoTime: float
    latestVersion: list[LatestVersionType]
    latestVersionTime: float
    token: str | None
    tokenRequestTime: float


class MerossCloudProfileStore(storage.Store[MerossCloudProfileStoreType]):
    VERSION = 1

    def __init__(self, profile_id: str):
        super().__init__(
            ApiProfile.hass,
            MerossCloudProfileStore.VERSION,
            f"{DOMAIN}.profile.{profile_id}",
        )


class MerossCloudProfile(ApiProfile):
    """
    Represents and manages a cloud account profile used to retrieve keys
    and/or to manage cloud mqtt connection(s)
    """

    KEY_APP_ID: Final = "appId"
    KEY_DEVICE_INFO: Final = "deviceInfo"
    KEY_DEVICE_INFO_TIME: Final = "deviceInfoTime"
    KEY_SUBDEVICE_INFO: Final = "__subDeviceInfo"
    KEY_LATEST_VERSION: Final = "latestVersion"
    KEY_LATEST_VERSION_TIME: Final = "latestVersionTime"
    KEY_TOKEN_REQUEST_TIME: Final = "tokenRequestTime"

    config: ProfileConfigType
    _data: MerossCloudProfileStoreType

    __slots__ = (
        "mqttconnections",
        "linkeddevices",
        "_data",
        "_store",
        "_unsub_polling_query_devices",
        "_device_info_time",
    )

    def __init__(self, config_entry: ConfigEntry):
        super().__init__(config_entry.data[mc.KEY_USERID_], config_entry)
        self.platforms[MLSensor.PLATFORM] = None
        self.mqttconnections: dict[str, MerossMQTTConnection] = {}
        self.linkeddevices: dict[str, MerossDevice] = {}
        self._store = MerossCloudProfileStore(self.id)
        self._unsub_polling_query_device_info: asyncio.TimerHandle | None = None

    async def async_start(self):
        """
        Performs 'cold' initialization of the profile by checking
        if we need to update the device_info and eventually start the
        unknown devices discovery.
        We'll eventually setup the mqtt listeners in case our
        configured devices don't match the profile list. This usually means
        the user has binded a new device and we need to 'discover' it.
        """
        if data := await self._store.async_load():
            self._data = data
            if MerossCloudProfile.KEY_APP_ID not in data:
                data[MerossCloudProfile.KEY_APP_ID] = generate_app_id()
            if not isinstance(data.get(MerossCloudProfile.KEY_DEVICE_INFO), dict):
                data[MerossCloudProfile.KEY_DEVICE_INFO] = {}
            self._device_info_time = data.get(
                MerossCloudProfile.KEY_DEVICE_INFO_TIME, 0.0
            )
            if not isinstance(self._device_info_time, float):
                data[
                    MerossCloudProfile.KEY_DEVICE_INFO_TIME
                ] = self._device_info_time = 0.0
            if not isinstance(data.get(MerossCloudProfile.KEY_LATEST_VERSION), list):
                data[MerossCloudProfile.KEY_LATEST_VERSION] = []
            if MerossCloudProfile.KEY_LATEST_VERSION_TIME not in data:
                data[MerossCloudProfile.KEY_LATEST_VERSION_TIME] = 0.0
            if MerossCloudProfile.KEY_TOKEN_REQUEST_TIME not in data:
                data[MerossCloudProfile.KEY_TOKEN_REQUEST_TIME] = 0.0

            if mc.KEY_TOKEN not in data:
                # the token would be auto-refreshed when needed in
                # _async_token_manager but we'd eventually need
                # to just setup the issue registry in case we're
                # not configured to automatically refresh
                await self._async_token_missing(True)
        else:
            self._device_info_time = 0.0
            data: MerossCloudProfileStoreType | None = {
                MerossCloudProfile.KEY_APP_ID: generate_app_id(),
                mc.KEY_TOKEN: self.config[mc.KEY_TOKEN],
                MerossCloudProfile.KEY_DEVICE_INFO: {},
                MerossCloudProfile.KEY_DEVICE_INFO_TIME: 0.0,
                MerossCloudProfile.KEY_LATEST_VERSION: [],
                MerossCloudProfile.KEY_LATEST_VERSION_TIME: 0.0,
                MerossCloudProfile.KEY_TOKEN_REQUEST_TIME: 0.0,
            }
            self._data = data

        # compute the next cloud devlist query and setup the scheduled callback
        next_query_epoch = (
            self._device_info_time + PARAM_CLOUDPROFILE_QUERY_DEVICELIST_TIMEOUT
        )
        next_query_delay = next_query_epoch - time()
        if next_query_delay < 5:
            # we'll give some breath to the init process
            next_query_delay = 5
        """REMOVE
        # the device_info refresh did not kick in or failed
        # for whatever reason. We just scan the device_info
        # we have and setup the polling
        device_info_unknown = [
            device_info
            for device_id, device_info in data[
                MerossCloudProfile.KEY_DEVICE_INFO
            ].items()
            if device_id not in ApiProfile.devices
        ]
        if len(device_info_unknown):
            await self._process_device_info_unknown(device_info_unknown)
        """
        """REMOVE
        with self._cloud_token_exception_manager("async_cloudapi_deviceinfo") as token:
            if token is not None:
                for device_id, device_info in self[self.KEY_DEVICE_INFO].items():
                    _data = await async_cloudapi_device_devextrainfo(
                        token, device_id, async_get_clientsession(ApiProfile.hass)
                    )
                    self.log(
                        DEBUG,
                        "Device/devExtraInfo(%s): %s",
                        device_id,
                        json_dumps(_data),
                    )
        """
        assert self._unsub_polling_query_device_info is None
        self._unsub_polling_query_device_info = schedule_async_callback(
            ApiProfile.hass,
            next_query_delay,
            self._async_polling_query_device_info,
        )

    async def async_shutdown(self):
        ApiProfile.profiles[self.id] = None
        for mqttconnection in self.mqttconnections.values():
            await mqttconnection.async_shutdown()
        self.mqttconnections.clear()
        for device in self.linkeddevices.values():
            device.profile_unlinked()
        self.linkeddevices.clear()
        if self._unsub_polling_query_device_info:
            self._unsub_polling_query_device_info.cancel()
            self._unsub_polling_query_device_info = None
        await super().async_shutdown()

    # interface: EntityManager
    async def entry_update_listener(self, hass, config_entry: ConfigEntry):
        config: ProfileConfigType = config_entry.data  # type: ignore
        if (
            allow_mqtt_publish := config.get(CONF_ALLOW_MQTT_PUBLISH)
        ) != self.allow_mqtt_publish:
            # device._mqtt_publish is rather 'passive' so
            # we do some fast 'smart' updates:
            if allow_mqtt_publish:
                for device in self.linkeddevices.values():
                    device._mqtt_publish = device._mqtt_connected
            else:
                for device in self.linkeddevices.values():
                    device._mqtt_publish = None
        if (
            create_diagnostic_entities := config.get(CONF_CREATE_DIAGNOSTIC_ENTITIES)
        ) != self.create_diagnostic_entities:
            if create_diagnostic_entities:
                for mqttconnection in self.mqttconnections.values():
                    mqttconnection.create_diagnostic_entities()
            else:
                for mqttconnection in self.mqttconnections.values():
                    mqttconnection.destroy_diagnostic_entities()
        await self.async_update_credentials(config)
        await super().entry_update_listener(hass, config_entry)

    # interface: ApiProfile
    def attach_mqtt(self, device: MerossDevice):
        if device.id not in self._data[MerossCloudProfile.KEY_DEVICE_INFO]:
            self.warning(
                "cannot connect MQTT for MerossDevice(%s): it does not belong to the current profile",
                device.name,
            )
            return

        with self.exception_warning("attach_mqtt"):
            self._get_or_create_mqttconnection(device.mqtt_broker).attach(device)

    # interface: self
    @property
    def app_id(self):
        return self._data[MerossCloudProfile.KEY_APP_ID]

    @property
    def token(self):
        return self._data.get(mc.KEY_TOKEN)

    def link(self, device: MerossDevice):
        device_id = device.id
        if device_id not in self.linkeddevices:
            device_info = self._data[MerossCloudProfile.KEY_DEVICE_INFO].get(device_id)
            if not device_info:
                self.warning(
                    "cannot link MerossDevice(%s): does not belong to the current profile",
                    device.name,
                )
                return
            device.profile_linked(self)
            self.linkeddevices[device_id] = device
            device.update_device_info(device_info)
            if latest_version := self.get_latest_version(device.descriptor):
                device.update_latest_version(latest_version)

    def unlink(self, device: MerossDevice):
        device_id = device.id
        if device_id in self.linkeddevices:
            device.profile_unlinked()
            self.linkeddevices.pop(device_id)

    def get_device_info(self, device_id: str):
        return self._data[MerossCloudProfile.KEY_DEVICE_INFO].get(device_id)

    def get_latest_version(self, descriptor: MerossDeviceDescriptor):
        """returns LatestVersionType info if device has an update available"""
        _type = descriptor.type
        _version = versiontuple(descriptor.firmwareVersion)
        # the LatestVersionType struct reports also the subType for the firmware
        # but the meaning of this field is a bit confusing since a lot of traces
        # are reporting the value "un" (undefined?) for the vast majority.
        # Also, the mcu field (should contain a list of supported mcus?) is not
        # reported in my api queries and I don't have enough data to guess anything
        # at any rate, actual implementation is not proceeding with effective
        # update so these infos we gather and show are just cosmethic right now and
        # will not harm anyone ;)
        # _subtype = descriptor.subType
        for latest_version in self._data[MerossCloudProfile.KEY_LATEST_VERSION]:
            if (
                latest_version.get(mc.KEY_TYPE)
                == _type
                # and latest_version.get(mc.KEY_SUBTYPE) == _subtype
            ):
                if versiontuple(latest_version.get(mc.KEY_VERSION, "")) > _version:
                    return latest_version
                else:
                    return None
        return None

    async def async_update_credentials(self, credentials: MerossCloudCredentials):
        with self.exception_warning("async_update_credentials"):
            assert self.id == credentials[mc.KEY_USERID_]
            assert self.key == credentials[mc.KEY_KEY]
            token = self._data.get(mc.KEY_TOKEN)
            if token != credentials[mc.KEY_TOKEN]:
                self.log(DEBUG, "updating credentials with new token")
                if token:
                    # discard old one to play it nice but token might be expired
                    with self.exception_warning("async_cloudapi_logout"):
                        await async_cloudapi_logout(
                            token, async_get_clientsession(ApiProfile.hass)
                        )
                else:
                    issue_registry.async_delete_issue(
                        self.hass, DOMAIN, f"{ISSUE_CLOUD_TOKEN_EXPIRED}.{self.id}"
                    )

                self._data[mc.KEY_TOKEN] = credentials[mc.KEY_TOKEN]
                self._schedule_save_store()
                # the 'async_check_query_devices' will only occur if we didn't refresh
                # on our polling schedule for whatever reason (invalid token -
                # no connection - whatsoever) so, having a fresh token and likely
                # good connectivity we're going to retrigger that
                await self.async_check_query_device_info()

    async def async_query_device_info(self):
        async with self._async_token_manager("async_query_device_info") as token:
            self.log(
                DEBUG,
                "querying device list - last query was at: %s",
                datetime_from_epoch(self._device_info_time).isoformat(),
            )
            if not token:
                self.warning("querying device list cancelled: missing api token")
                return None
            self._device_info_time = time()
            device_info_new = await async_cloudapi_device_devlist(
                token, async_get_clientsession(ApiProfile.hass)
            )
            await self._process_device_info_new(device_info_new)
            self._data[MerossCloudProfile.KEY_DEVICE_INFO_TIME] = self._device_info_time
            self._schedule_save_store()
            # retrigger the poll at the right time since async_query_devices
            # might be called for whatever reason 'asynchronously'
            # at any time (say the user does a new cloud login or so...)
            if self._unsub_polling_query_device_info:
                self._unsub_polling_query_device_info.cancel()
            self._unsub_polling_query_device_info = schedule_async_callback(
                ApiProfile.hass,
                PARAM_CLOUDPROFILE_QUERY_DEVICELIST_TIMEOUT,
                self._async_polling_query_device_info,
            )
            # this is a 'low relevance task' as a new feature (in 4.3.0) to just provide hints
            # when new updates are available: we're not going (yet) to manage the
            # effective update since we're not able to do any basic validation
            # of the whole process and it might be a bit 'dangerous'
            await self.async_check_query_latest_version(self._device_info_time, token)
            return device_info_new

        return None

    def need_query_device_info(self):
        return (
            time() - self._device_info_time
        ) > PARAM_CLOUDPROFILE_QUERY_DEVICELIST_TIMEOUT

    async def async_check_query_device_info(self):
        if self.need_query_device_info():
            return await self.async_query_device_info()
        return None

    async def async_check_query_latest_version(self, epoch: float, token: str):
        if (
            self.config.get(CONF_CHECK_FIRMWARE_UPDATES)
            and (epoch - self._data[MerossCloudProfile.KEY_LATEST_VERSION_TIME])
            > PARAM_CLOUDPROFILE_QUERY_LATESTVERSION_TIMEOUT
        ):
            self._data[MerossCloudProfile.KEY_LATEST_VERSION_TIME] = epoch
            with self.exception_warning("async_check_query_latest_version"):
                self._data[
                    MerossCloudProfile.KEY_LATEST_VERSION
                ] = await async_cloudapi_device_latestversion(
                    token, async_get_clientsession(ApiProfile.hass)
                )
                self._schedule_save_store()
                for device in ApiProfile.active_devices():
                    if latest_version := self.get_latest_version(device.descriptor):
                        device.update_latest_version(latest_version)

    def get_or_create_mqttconnections(self, device_id: str):
        mqttconnections: list[MerossMQTTConnection] = []
        device_info = self.get_device_info(device_id)
        if device_info:
            if domain := device_info.get(mc.KEY_DOMAIN):
                mqttconnections.append(
                    self._get_or_create_mqttconnection(parse_domain(domain))
                )
            if reserveddomain := device_info.get(mc.KEY_RESERVEDDOMAIN):
                if reserveddomain != domain:
                    mqttconnections.append(
                        self._get_or_create_mqttconnection(parse_domain(reserveddomain))
                    )
        return mqttconnections

    def _get_or_create_mqttconnection(self, broker: tuple[str, int]):
        connection_id = f"{self.id}:{broker[0]}:{broker[1]}"
        if connection_id not in self.mqttconnections:
            self.mqttconnections[connection_id] = MerossMQTTConnection(
                self, connection_id, broker
            )
        return self.mqttconnections[connection_id]

    async def _async_token_missing(self, should_raise_issue: bool):
        """
        Called when the stored token is dropped (expired) or when needed
        through _async_cloud_token_manager: try silently (re)login or raise an issue
        """
        with self.exception_warning("_async_token_missing"):
            config = self.config
            if CONF_PASSWORD not in config:
                if should_raise_issue:
                    issue_registry.async_create_issue(
                        self.hass,
                        DOMAIN,
                        f"{ISSUE_CLOUD_TOKEN_EXPIRED}.{self.id}",
                        is_fixable=True,
                        severity=issue_registry.IssueSeverity.WARNING,
                        translation_key=ISSUE_CLOUD_TOKEN_EXPIRED,
                        translation_placeholders={"email": config.get(mc.KEY_EMAIL)},
                    )
                return None
            data = self._data
            if (_time := time()) < data[
                MerossCloudProfile.KEY_TOKEN_REQUEST_TIME
            ] + PARAM_CLOUDPROFILE_QUERY_DEVICELIST_TIMEOUT:
                return None
            data[MerossCloudProfile.KEY_TOKEN_REQUEST_TIME] = _time
            self._schedule_save_store()
            credentials = await async_cloudapi_login(
                config[CONF_EMAIL],
                config[CONF_PASSWORD],  # type: ignore
                async_get_clientsession(self.hass),
            )
            profile_id = self.id
            if profile_id != credentials[mc.KEY_USERID_]:
                raise Exception("cloud_profile_mismatch")
            token = credentials[mc.KEY_TOKEN]
            # set our (stored) key so the ConfigEntry update will find everything in place
            # and not trigger any side effects. No need to re-trigger _schedule_save_store
            # since it should still be pending...
            data[mc.KEY_TOKEN] = token
            self.log(INFO, "Cloud token was automatically refreshed")
            helper = ConfigEntriesHelper(self.hass)
            profile_entry = helper.get_config_entry(f"profile.{profile_id}")
            if profile_entry:
                # weird enough if this isnt true...
                profile_config = dict(profile_entry.data)
                profile_config.update(credentials)
                # watchout: this will in turn call async_update_credentials
                helper.config_entries.async_update_entry(
                    profile_entry,
                    data=profile_config,
                )
            return token

        return None

    @asynccontextmanager
    async def _async_token_manager(self, msg: str, *args, **kwargs):
        data = self._data
        try:
            # this is called every time we'd need a token to query the cloudapi
            # it just yields the current one or tries it's best to recover a fresh
            # token with a guard to avoid issuing too many requests...
            if mc.KEY_TOKEN in data:
                yield data[mc.KEY_TOKEN]
            else:
                yield await self._async_token_missing(False)
        except CloudApiError as clouderror:
            if clouderror.apistatus in APISTATUS_TOKEN_ERRORS:
                if data.pop(mc.KEY_TOKEN, None):  # type: ignore
                    await self._async_token_missing(True)
            self.log_exception_warning(clouderror, msg)
        except Exception as exception:
            self.log_exception_warning(exception, msg)

    async def _async_polling_query_device_info(self):
        try:
            self._unsub_polling_query_device_info = None
            await self.async_query_device_info()
        finally:
            if self._unsub_polling_query_device_info is None:
                # this happens when 'async_query_devices' is unable to
                # retrieve fresh cloud data for whatever reason
                self._unsub_polling_query_device_info = schedule_async_callback(
                    ApiProfile.hass,
                    PARAM_CLOUDPROFILE_QUERY_DEVICELIST_TIMEOUT,
                    self._async_polling_query_device_info,
                )

    async def _async_query_subdevices(self, device_id: str):
        async with self._async_token_manager("_async_query_subdevices") as token:
            if not token:
                self.warning("querying subdevice list cancelled: missing api token")
                return None
            self.log(DEBUG, "querying subdevice list")
            return await async_cloudapi_hub_getsubdevices(
                token, device_id, async_get_clientsession(ApiProfile.hass)
            )
        return None

    async def _process_device_info_new(
        self, device_info_list_new: list[DeviceInfoType]
    ):
        device_info_dict = self._data[MerossCloudProfile.KEY_DEVICE_INFO]
        device_info_removed = {device_id for device_id in device_info_dict.keys()}
        device_info_unknown: list[DeviceInfoType] = []
        for device_info in device_info_list_new:
            with self.exception_warning("_process_device_info_new"):
                device_id = device_info[mc.KEY_UUID]
                # preserved (old) dict of hub subdevices to process/carry over
                # for MerossDeviceHub(s)
                sub_device_info_dict: dict[str, SubDeviceInfoType] | None
                if device_id in device_info_dict:
                    # already known device
                    device_info_removed.remove(device_id)
                    sub_device_info_dict = device_info_dict[device_id].get(
                        MerossCloudProfile.KEY_SUBDEVICE_INFO
                    )
                else:
                    # new device
                    sub_device_info_dict = None
                device_info_dict[device_id] = device_info

                if device_id not in ApiProfile.devices:
                    device_info_unknown.append(device_info)
                    continue

                if (device := ApiProfile.devices[device_id]) is None:
                    # config_entry for device is not loaded
                    continue

                if isinstance(device, MerossDeviceHub):
                    if sub_device_info_dict is None:
                        sub_device_info_dict = {}
                    device_info[
                        MerossCloudProfile.KEY_SUBDEVICE_INFO
                    ] = sub_device_info_dict
                    sub_device_info_list_new = await self._async_query_subdevices(
                        device_id
                    )
                    if sub_device_info_list_new is not None:
                        await self._process_subdevice_info_new(
                            device, sub_device_info_dict, sub_device_info_list_new
                        )
                device.update_device_info(device_info)

        for device_id in device_info_removed:
            device_info_dict.pop(device_id)
            # TODO: warn the user? should we remove the device ?

        if len(device_info_unknown):
            await self._process_device_info_unknown(device_info_unknown)

    async def _process_subdevice_info_new(
        self,
        hub_device: MerossDeviceHub,
        sub_device_info_dict: dict[str, SubDeviceInfoType],
        sub_device_info_list_new: list[SubDeviceInfoType],
    ):
        sub_device_info_removed = {
            subdeviceid for subdeviceid in sub_device_info_dict.keys()
        }
        sub_device_info_unknown: list[SubDeviceInfoType] = []

        for sub_device_info in sub_device_info_list_new:
            with self.exception_warning("_process_subdevice_info_new"):
                subdeviceid = sub_device_info[mc.KEY_SUBDEVICEID]
                if subdeviceid in sub_device_info_dict:
                    # already known device
                    sub_device_info_removed.remove(subdeviceid)

                sub_device_info_dict[subdeviceid] = sub_device_info
                if subdevice := hub_device.subdevices.get(subdeviceid):
                    subdevice.update_device_info(sub_device_info)
                else:
                    sub_device_info_unknown.append(sub_device_info)

        for subdeviceid in sub_device_info_removed:
            sub_device_info_dict.pop(subdeviceid)
            # TODO: warn the user? should we remove the subdevice from the hub?

        if len(sub_device_info_unknown):
            # subdevices were added.. discovery should be managed by the hub itself
            # TODO: warn the user ?
            pass

    async def _process_device_info_unknown(
        self, device_info_unknown: list[DeviceInfoType]
    ):
        if not self.allow_mqtt_publish:
            self.warning(
                "Meross cloud api reported new devices but MQTT publishing is disabled: skipping automatic discovery",
                timeout=604800,  # 1 week
            )
            return

        config_entries_helper = ConfigEntriesHelper(ApiProfile.hass)
        for device_info in device_info_unknown:
            with self.exception_warning("_process_device_info_unknown"):
                device_id = device_info[mc.KEY_UUID]
                if config_entries_helper.get_config_flow(device_id):
                    continue
                # cloud conf has a new device
                for mqttconnection in self.get_or_create_mqttconnections(device_id):
                    if device_config := await mqttconnection.async_identify_device(
                        device_id, self.key
                    ):
                        await ApiProfile.hass.config_entries.flow.async_init(
                            DOMAIN,
                            context={"source": SOURCE_INTEGRATION_DISCOVERY},
                            data=device_config,
                        )
                        break

    def _schedule_save_store(self):
        def _data_func():
            return self._data

        self._store.async_delay_save(
            _data_func, PARAM_CLOUDPROFILE_DELAYED_SAVE_TIMEOUT
        )<|MERGE_RESOLUTION|>--- conflicted
+++ resolved
@@ -48,12 +48,9 @@
 from .meross_device_hub import MerossDeviceHub
 from .merossclient import (
     MEROSSDEBUG,
-<<<<<<< HEAD
     MerossRequest,
-=======
     build_message,
     build_message_reply,
->>>>>>> 34c1932e
     const as mc,
     get_default_arguments,
     get_replykey,
@@ -406,18 +403,7 @@
                         # if not replied (see #346)
                         await self.async_mqtt_publish_reply(
                             device_id,
-<<<<<<< HEAD
-                            MerossRequest(
-                                self.profile.key,
-                                namespace,
-                                method,
-                                payload,
-                                self.topic_response,
-                                messageid=messageid,
-                            ),
-=======
                             build_message_reply(header, payload),
->>>>>>> 34c1932e
                         )
                     elif namespace == mc.NS_APPLIANCE_SYSTEM_CLOCK:
                         # this is part of initial flow over MQTT
@@ -427,19 +413,9 @@
                         # (msl120j bulb doesnt have it)
                         await self.async_mqtt_publish_reply(
                             device_id,
-<<<<<<< HEAD
-                            MerossRequest(
-                                self.profile.key,
-                                namespace,
-                                method,
-                                {mc.KEY_CLOCK: {mc.KEY_TIMESTAMP: int(time())}},
-                                self.topic_response,
-                                messageid=messageid,
-=======
                             build_message_reply(
                                 header,
                                 {mc.KEY_CLOCK: {mc.KEY_TIMESTAMP: int(time())}},
->>>>>>> 34c1932e
                             ),
                         )
                 elif method == mc.METHOD_SET:
@@ -447,22 +423,6 @@
                         # this transaction appears when a device (firstly)
                         # connects to an MQTT broker and tries to 'register'
                         # itself. Our guess right now is to just SETACK
-<<<<<<< HEAD
-                        # trying fix #346. We should maybe be careful
-                        # if this connection is a cloud one but I guess
-                        # the Meross cloud brokers are already managing
-                        # and filtering out this message
-                        await self.async_mqtt_publish(
-                            device_id,
-                            MerossRequest(
-                                self.profile.key,
-                                namespace,
-                                mc.METHOD_SETACK,
-                                {},
-                                self.topic_response,
-                                messageid=messageid,
-                            ),
-=======
                         # trying fix #346. When building the reply, the
                         # meross broker sets the from field as
                         # "from": "cloud/sub/kIGFRwvtAQP4sbXv/58c35d719350a689"
@@ -477,7 +437,6 @@
                             self.profile.key,
                             mc.TOPIC_RESPONSE.format(device_id),
                             messageid,
->>>>>>> 34c1932e
                         )
                         reply[mc.KEY_HEADER][mc.KEY_TRIGGERSRC] = "CloudControl"
                         await self.async_mqtt_publish_reply(device_id, reply)
